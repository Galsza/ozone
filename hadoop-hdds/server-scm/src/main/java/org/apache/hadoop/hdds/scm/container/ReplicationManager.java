--- conflicted
+++ resolved
@@ -378,17 +378,10 @@
           return;
         }
 
-<<<<<<< HEAD
-      ContainerReplicaCount replicaSet =
-          getContainerReplicaCount(container, replicas);
-      ContainerPlacementStatus placementStatus = getPlacementStatus(
-          replicas, container.getReplicationConfig().getRequiredNodes());
-=======
         ContainerReplicaCount replicaSet =
             getContainerReplicaCount(container, replicas);
         ContainerPlacementStatus placementStatus = getPlacementStatus(
             replicas, container.getReplicationConfig().getRequiredNodes());
->>>>>>> 93fb7145
 
         /*
          * We don't have to take any action if the container is healthy.
