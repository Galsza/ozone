--- conflicted
+++ resolved
@@ -137,13 +137,8 @@
   }
 
   static RocksDatabase open(File dbFile, ManagedDBOptions dbOptions,
-<<<<<<< HEAD
-                            ManagedWriteOptions writeOptions, Set<TableConfig> families,
-                            boolean readOnly) throws IOException {
-=======
         ManagedWriteOptions writeOptions, Set<TableConfig> families,
         boolean readOnly) throws RocksDatabaseException {
->>>>>>> ef8e0da2
     List<ColumnFamilyDescriptor> descriptors = null;
     ManagedRocksDB db = null;
     final Map<String, ColumnFamily> columnFamilies = new HashMap<>();
