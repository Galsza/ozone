/*
 * Licensed to the Apache Software Foundation (ASF) under one
 * or more contributor license agreements.  See the NOTICE file
 * distributed with this work for additional information
 * regarding copyright ownership.  The ASF licenses this file
 * to you under the Apache License, Version 2.0 (the
 * "License"); you may not use this file except in compliance
 * with the License.  You may obtain a copy of the License at
 *
 *      http://www.apache.org/licenses/LICENSE-2.0
 *
 * Unless required by applicable law or agreed to in writing, software
 * distributed under the License is distributed on an "AS IS" BASIS,
 * WITHOUT WARRANTIES OR CONDITIONS OF ANY KIND, either express or implied.
 * See the License for the specific language governing permissions and
 * limitations under the License.
 *
 */

package org.apache.hadoop.hdds.security.x509.certificate.authority;

import com.google.common.base.Preconditions;
import com.google.common.base.Strings;
import org.apache.hadoop.hdds.protocol.proto.HddsProtos.NodeType;
import org.apache.hadoop.hdds.scm.metadata.SCMMetadataStore;
import org.apache.hadoop.hdds.security.SecurityConfig;
import org.apache.hadoop.hdds.security.exception.SCMSecurityException;
import org.apache.hadoop.hdds.security.x509.certificate.authority.profile.PKIProfile;
import org.apache.hadoop.hdds.security.x509.certificate.utils.ConfiguredCertStorage;
import org.apache.hadoop.hdds.security.x509.certificate.utils.TrustedCertStorage;
import org.apache.hadoop.hdds.security.x509.keys.HDDSKeyGenerator;
<<<<<<< HEAD
import org.apache.hadoop.hdds.security.x509.keys.KeyCodec;
=======
import org.apache.hadoop.hdds.security.x509.keys.KeyStorage;
import org.bouncycastle.operator.OperatorCreationException;
import org.bouncycastle.pkcs.PKCS10CertificationRequest;
>>>>>>> 58c68855
import org.slf4j.Logger;
import org.slf4j.LoggerFactory;

import java.io.IOException;
import java.math.BigInteger;
import java.nio.file.Files;
import java.nio.file.Path;
import java.nio.file.Paths;
import java.security.KeyPair;
import java.security.NoSuchAlgorithmException;
import java.security.NoSuchProviderException;
import java.security.cert.CertPath;
import java.security.cert.CertificateException;
import java.security.cert.X509Certificate;
import java.security.spec.InvalidKeySpecException;
import java.time.LocalDateTime;
import java.time.ZoneId;
import java.util.Date;
import java.util.List;
import java.util.concurrent.CompletableFuture;
import java.util.concurrent.Future;
import java.util.concurrent.locks.Lock;
import java.util.concurrent.locks.ReentrantLock;
import java.util.function.Consumer;

import static org.apache.hadoop.hdds.security.exception.SCMSecurityException.ErrorCode.UNABLE_TO_ISSUE_CERTIFICATE;
import static org.apache.hadoop.hdds.security.x509.exception.CertificateException.ErrorCode.CERTIFICATE_ERROR;

/**
 * The default CertificateServer used by SCM. This has no dependencies on any
 * external system, this allows us to bootstrap a CertificateServer from
 * Scratch.
 * <p>
 * Details =======
 * <p>
 * The Default CA server is one of the many possible implementations of an SCM
 * Certificate Authority.
 * <p>
 * A certificate authority needs the Root Certificates and its private key to
 * operate.  The init function of the DefaultCA Server detects four possible
 * states the System can be in.
 * <p>
 * 1.  Success - This means that the expected Certificates and Keys are in
 * place, and the CA was able to read those files into memory.
 * <p>
 * 2. Missing Keys - This means that private keys are missing. This is an error
 * state which SCM CA cannot recover from. The cluster might have been
 * initialized earlier and for some reason, we are not able to find the private
 * keys for the CA. Eventually we will have 2 ways to recover from this state,
 * first one is to copy the SCM CA private keys from a backup. Second one is to
 * rekey the whole cluster. Both of these are improvements we will support in
 * future.
 * <p>
 * 3. Missing Certificate - Similar to Missing Keys, but the root certificates
 * are missing.
 * <p>
 * 4. Initialize - We don't have keys or certificates. DefaultCA assumes that
 * this is a system bootup and will generate the keys and certificates
 * automatically.
 * <p>
 * The init() follows the following logic,
 * <p>
 * 1. Compute the Verification Status -- Success, Missing Keys, Missing Certs or
 * Initialize.
 * <p>
 * 2. ProcessVerificationStatus - Returns a Lambda, based on the Verification
 * Status.
 * <p>
 * 3. Invoke the Lambda function.
 * <p>
 * At the end of the init function, we have functional CA. This function can be
 * invoked as many times since we will regenerate the keys and certs only if
 * both of them are missing.
 */
public abstract class DefaultCAServer implements CertificateServer {
  private static final Logger LOG =
      LoggerFactory.getLogger(DefaultCAServer.class);
  private static final String CERT_FILE_EXTENSION = ".crt";
  private static final String CERT_FILE_NAME_FORMAT = "%s" + CERT_FILE_EXTENSION;
  private final String subject;
  private final String clusterID;
  private final String scmID;
  private final String componentName;
  private SecurityConfig config;
  /**
   * TODO: We will make these configurable in the future.
   */
  private PKIProfile profile;
  private CertificateApprover approver;
  private CertificateStore store;
  private Lock lock;
  private Consumer<String> saveCertId;

  /**
   * Create an Instance of DefaultCAServer.
   *
   * @param subject          - String Subject
   * @param clusterID        - String ClusterID
   * @param scmID            - String SCMID.
   * @param certificateStore - A store used to persist Certificates.
   */
  @SuppressWarnings("parameternumber")
  public DefaultCAServer(String subject, String clusterID, String scmID,
      CertificateStore certificateStore, PKIProfile pkiProfile, String componentName, Consumer<String> saveCertId) {
    this.subject = subject;
    this.clusterID = clusterID;
    this.scmID = scmID;
    this.store = certificateStore;
    this.profile = pkiProfile;
    this.componentName = componentName;
    this.saveCertId = saveCertId;
    lock = new ReentrantLock();
  }

  @Override
  public void init(SecurityConfig securityConfig)
      throws IOException {
    this.config = securityConfig;
    this.approver = new DefaultApprover(profile, this.config);
    verifySelfSignedCA();
  }

  @Override
  public CertPath getCaCertPath()
      throws CertificateException, IOException {
    ConfiguredCertStorage certStorage = new ConfiguredCertStorage(config, componentName);
    return certStorage.getCertPaths().get(0);
  }

  /**
   * Returns the Certificate corresponding to given certificate serial id if
   * exist. Return null if it doesn't exist.
   *
   * @param certSerialId         - Certificate for this CA.
   * @return X509Certificate
   * @throws IOException - on Error.
   */
  @Override
  public X509Certificate getCertificateById(String certSerialId) throws IOException {
    return store.getCertificateByID(new BigInteger(certSerialId));
  }

  private KeyPair getCAKeys() throws IOException {
    KeyStorage keyStorage = new KeyStorage(config, componentName);
    try {
      return new KeyPair(keyStorage.readPublicKey(), keyStorage.readPrivateKey());
    } catch (InvalidKeySpecException | NoSuchAlgorithmException e) {
      throw new IOException(e);
    }
  }

  @Override
  public Future<CertPath> requestCertificate(
      String csr,
      CertificateApprover.ApprovalType approverType, NodeType role,
      String certSerialId) {
    LocalDateTime beginDate = LocalDateTime.now();
    LocalDateTime endDate = expiryFor(beginDate, role);

    CompletableFuture<Void> csrInspection = approver.inspectCSR(csr);
    CompletableFuture<CertPath> certPathPromise = new CompletableFuture<>();
    if (csrInspection.isCompletedExceptionally()) {
      try {
        csrInspection.get();
      } catch (Exception e) {
        certPathPromise.completeExceptionally(new SCMSecurityException("Failed to verify the CSR.", e));
      }
    }
    try {
      switch (approverType) {
      case MANUAL:
        certPathPromise.completeExceptionally(new SCMSecurityException("Manual approval is not yet implemented."));
        break;
      case KERBEROS_TRUSTED:
      case TESTING_AUTOMATIC:
        X509Certificate signedCertificate = signAndStoreCertificate(beginDate, endDate, csr, role, certSerialId);
        ConfiguredCertStorage certStorage = new ConfiguredCertStorage(config, componentName);
        CertPath certPath = certStorage.getCertPaths().get(0);
        CertPath updatedCertPath = ConfiguredCertStorage.prependCertToCertPath(signedCertificate, certPath);
        certPathPromise.complete(updatedCertPath);
        break;
      default:
        return null; // cannot happen, keeping checkstyle happy.
      }
    } catch (CertificateException | IOException e) {
      LOG.error("Unable to issue a certificate.", e);
      certPathPromise.completeExceptionally(new SCMSecurityException(e, UNABLE_TO_ISSUE_CERTIFICATE));
    }
    return certPathPromise;
  }

  private LocalDateTime expiryFor(LocalDateTime beginDate, NodeType role) {
    // When issuing certificates for sub-ca use the max certificate duration similar to self-signed root certificate.
    if (role == NodeType.SCM) {
      return beginDate.plus(config.getMaxCertificateDuration());
    }
    return beginDate.plus(config.getDefaultCertDuration());
  }

  private X509Certificate signAndStoreCertificate(
      LocalDateTime beginDate, LocalDateTime endDate, String csr, NodeType role, String certSerialId
  ) throws IOException, CertificateException {

    lock.lock();
    X509Certificate xcert;
    try {
      Preconditions.checkState(!Strings.isNullOrEmpty(certSerialId));
      xcert = approver.sign(config,
          getCAKeys().getPrivate(),
          (X509Certificate) getCaCertPath().getCertificates().get(0),
          Date.from(beginDate.atZone(ZoneId.systemDefault()).toInstant()),
          Date.from(endDate.atZone(ZoneId.systemDefault()).toInstant()),
          csr, scmID, clusterID, certSerialId);
      if (store != null) {
        store.checkValidCertID(xcert.getSerialNumber());
        store.storeValidCertificate(xcert.getSerialNumber(), xcert, role);
      }
    } finally {
      lock.unlock();
    }
    return xcert;
  }

  @Override
  public List<X509Certificate> listCertificate(NodeType role,
      long startSerialId, int count) throws IOException {
    return store.listCertificate(role, BigInteger.valueOf(startSerialId), count);
  }

  @Override
  public void reinitialize(SCMMetadataStore scmMetadataStore) {
    store.reinitialize(scmMetadataStore);
  }

  /**
   * Verify Self-Signed CertificateServer. 1. Check if the Certificate exist. 2.
   * Check if the key pair exists.
   *
   * @return true if certificates and keys are present, false if all of them are missing
   * @throws IllegalStateException at least one key or certificate is present but not all of them
   */
  boolean verifySelfSignedCA() {
    /*
    The following is the truth table for the States.
    True means we have that file False means it is missing.
    +--------------+--------+--------+--------------+
    | Certificates |  Keys  | Result |   Function   |
    +--------------+--------+--------+--------------+
    | True         | True   | True   | Success      |
    | False        | False  | True   | Initialize   |
    | True         | False  | False  | Missing Key  |
    | False        | True   | False  | Missing Cert |
    +--------------+--------+--------+--------------+
    */

    boolean keyStatus = checkIfKeysExist(config.getKeyLocation(componentName));
    boolean certStatus = checkIfCertificatesExist(config.getCertificateLocation(componentName));

    if (certStatus && keyStatus) {
      LOG.info("CertificateServer validation is successful");
      return true;
    }

    if (!certStatus && !keyStatus) {
      initKeysAndCa();
      return false;
    }

    if (certStatus) {
      LOG.error("We have found the Certificate for this CertificateServer, " +
          "but keys used by this CertificateServer is missing. This is a non-recoverable error. " +
          "Please restart the system after locating the Keys used by the CertificateServer.");
      LOG.error("Exiting due to unrecoverable CertificateServer error.");
      throw new IllegalStateException("Missing Keys, cannot continue.");
    }

    LOG.error("We found the keys, but the root certificate for this CertificateServer is missing. " +
        "Please restart SCM after locating the Certificates.");
    LOG.error("Exiting due to unrecoverable CertificateServer error.");
    throw new IllegalStateException("Missing CA Certs, cannot continue.");
  }

  abstract void initKeysAndCa();

  /**
   * Returns Keys status.
   *
   * @return True if the key files exist.
   */
  private boolean checkIfKeysExist(Path caKeysPath) {
    if (!Files.exists(caKeysPath)) {
      return false;
    }

    return Files.exists(Paths.get(caKeysPath.toString(),
        this.config.getPrivateKeyFileName()));
  }

  /**
   * Returns certificate Status.
   *
   * @return True if the Certificate files exist.
   */
  private boolean checkIfCertificatesExist(Path rootCACertPath) {
    if (!Files.exists(rootCACertPath)) {
      return false;
    }
    return Files.exists(Paths.get(rootCACertPath.toString(),
        this.config.getCertificateFileName()));
  }

  /**
   * Generates a KeyPair for the Certificate.
   *
   * @param securityConfig - SecurityConfig.
   * @return Key Pair.
   * @throws NoSuchProviderException  - on Error.
   * @throws NoSuchAlgorithmException - on Error.
   * @throws IOException              - on Error.
   */
  KeyPair generateKeys(SecurityConfig securityConfig)
      throws NoSuchProviderException, NoSuchAlgorithmException, IOException {
    HDDSKeyGenerator keyGenerator = new HDDSKeyGenerator(securityConfig);
    KeyPair keys = keyGenerator.generateKey();
<<<<<<< HEAD
    KeyCodec keyCodec = new KeyCodec(securityConfig,
        componentName);
    keyCodec.writeKey(keys);
=======
    KeyStorage keyStorage = new KeyStorage(securityConfig, componentName);
    keyStorage.storeKey(keys);
>>>>>>> 58c68855
    return keys;
  }

  public synchronized String storeCertificate(String pemEncodedCert,
      CAType caType) throws org.apache.hadoop.hdds.security.x509.exception.CertificateException {
    try {
      TrustedCertStorage trustedCertStorage = new TrustedCertStorage(getSecurityConfig(), getComponentName());
      return trustedCertStorage.storeCertificate(pemEncodedCert, caType);
    } catch (IOException e) {
      throw new org.apache.hadoop.hdds.security.x509.exception.CertificateException("Error while storing certificate.",
          e,
          CERTIFICATE_ERROR);
    }
  }

  public SecurityConfig getSecurityConfig() {
    return config;
  }

<<<<<<< HEAD
  public String getComponentName() {
    return componentName;
  }

  public Consumer<String> getSaveCertId() {
    return saveCertId;
=======
    KeyStorage keyStorage = new KeyStorage(config, componentName);
    CertificateCodec certificateCodec =
        new CertificateCodec(config, componentName);
    try {
      Path extCertParent = extCertPath.getParent();
      Path extCertName = extCertPath.getFileName();
      if (extCertParent == null || extCertName == null) {
        throw new IOException("External cert path is not correct: " +
            extCertPath);
      }
      X509Certificate certificate = certificateCodec.getTargetCert(extCertParent, extCertName.toString());
      Path extPrivateKeyParent = extPrivateKeyPath.getParent();
      Path extPrivateKeyFileName = extPrivateKeyPath.getFileName();
      if (extPrivateKeyParent == null || extPrivateKeyFileName == null) {
        throw new IOException("External private key path is not correct: " +
            extPrivateKeyPath);
      }
      PrivateKey privateKey = keyStorage.readPrivateKey(extPrivateKeyParent,
          extPrivateKeyFileName.toString());
      PublicKey publicKey;
      publicKey = readPublicKeyWithExternalData(
          externalPublicKeyLocation, keyStorage, certificate);
      keyStorage.storeKey(new KeyPair(publicKey, privateKey));
      certificateCodec.writeCertificate(certificate);
    } catch (IOException | CertificateException | NoSuchAlgorithmException |
             InvalidKeySpecException e) {
      LOG.error("External root CA certificate initialization failed", e);
    }
  }

  private PublicKey readPublicKeyWithExternalData(
      String externalPublicKeyLocation, KeyStorage keyStorage, X509Certificate certificate
  ) throws CertificateException, NoSuchAlgorithmException, InvalidKeySpecException, IOException {
    PublicKey publicKey;
    if (externalPublicKeyLocation.isEmpty()) {
      publicKey = certificate.getPublicKey();
    } else {
      Path publicKeyPath = Paths.get(externalPublicKeyLocation);
      Path publicKeyPathFileName = publicKeyPath.getFileName();
      Path publicKeyParent = publicKeyPath.getParent();
      if (publicKeyPathFileName == null || publicKeyParent == null) {
        throw new IOException("Public key path incorrect: " + publicKeyParent);
      }
      publicKey = keyStorage.readPublicKey(
          publicKeyParent, publicKeyPathFileName.toString());
    }
    return publicKey;
>>>>>>> 58c68855
  }

  public String getSubject() {
    return subject;
  }

  public String getClusterID() {
    return clusterID;
  }

  public String getScmID() {
    return scmID;
  }
}<|MERGE_RESOLUTION|>--- conflicted
+++ resolved
@@ -29,13 +29,8 @@
 import org.apache.hadoop.hdds.security.x509.certificate.utils.ConfiguredCertStorage;
 import org.apache.hadoop.hdds.security.x509.certificate.utils.TrustedCertStorage;
 import org.apache.hadoop.hdds.security.x509.keys.HDDSKeyGenerator;
-<<<<<<< HEAD
 import org.apache.hadoop.hdds.security.x509.keys.KeyCodec;
-=======
 import org.apache.hadoop.hdds.security.x509.keys.KeyStorage;
-import org.bouncycastle.operator.OperatorCreationException;
-import org.bouncycastle.pkcs.PKCS10CertificationRequest;
->>>>>>> 58c68855
 import org.slf4j.Logger;
 import org.slf4j.LoggerFactory;
 
@@ -360,14 +355,8 @@
       throws NoSuchProviderException, NoSuchAlgorithmException, IOException {
     HDDSKeyGenerator keyGenerator = new HDDSKeyGenerator(securityConfig);
     KeyPair keys = keyGenerator.generateKey();
-<<<<<<< HEAD
-    KeyCodec keyCodec = new KeyCodec(securityConfig,
-        componentName);
-    keyCodec.writeKey(keys);
-=======
     KeyStorage keyStorage = new KeyStorage(securityConfig, componentName);
     keyStorage.storeKey(keys);
->>>>>>> 58c68855
     return keys;
   }
 
@@ -387,62 +376,12 @@
     return config;
   }
 
-<<<<<<< HEAD
   public String getComponentName() {
     return componentName;
   }
 
   public Consumer<String> getSaveCertId() {
     return saveCertId;
-=======
-    KeyStorage keyStorage = new KeyStorage(config, componentName);
-    CertificateCodec certificateCodec =
-        new CertificateCodec(config, componentName);
-    try {
-      Path extCertParent = extCertPath.getParent();
-      Path extCertName = extCertPath.getFileName();
-      if (extCertParent == null || extCertName == null) {
-        throw new IOException("External cert path is not correct: " +
-            extCertPath);
-      }
-      X509Certificate certificate = certificateCodec.getTargetCert(extCertParent, extCertName.toString());
-      Path extPrivateKeyParent = extPrivateKeyPath.getParent();
-      Path extPrivateKeyFileName = extPrivateKeyPath.getFileName();
-      if (extPrivateKeyParent == null || extPrivateKeyFileName == null) {
-        throw new IOException("External private key path is not correct: " +
-            extPrivateKeyPath);
-      }
-      PrivateKey privateKey = keyStorage.readPrivateKey(extPrivateKeyParent,
-          extPrivateKeyFileName.toString());
-      PublicKey publicKey;
-      publicKey = readPublicKeyWithExternalData(
-          externalPublicKeyLocation, keyStorage, certificate);
-      keyStorage.storeKey(new KeyPair(publicKey, privateKey));
-      certificateCodec.writeCertificate(certificate);
-    } catch (IOException | CertificateException | NoSuchAlgorithmException |
-             InvalidKeySpecException e) {
-      LOG.error("External root CA certificate initialization failed", e);
-    }
-  }
-
-  private PublicKey readPublicKeyWithExternalData(
-      String externalPublicKeyLocation, KeyStorage keyStorage, X509Certificate certificate
-  ) throws CertificateException, NoSuchAlgorithmException, InvalidKeySpecException, IOException {
-    PublicKey publicKey;
-    if (externalPublicKeyLocation.isEmpty()) {
-      publicKey = certificate.getPublicKey();
-    } else {
-      Path publicKeyPath = Paths.get(externalPublicKeyLocation);
-      Path publicKeyPathFileName = publicKeyPath.getFileName();
-      Path publicKeyParent = publicKeyPath.getParent();
-      if (publicKeyPathFileName == null || publicKeyParent == null) {
-        throw new IOException("Public key path incorrect: " + publicKeyParent);
-      }
-      publicKey = keyStorage.readPublicKey(
-          publicKeyParent, publicKeyPathFileName.toString());
-    }
-    return publicKey;
->>>>>>> 58c68855
   }
 
   public String getSubject() {
