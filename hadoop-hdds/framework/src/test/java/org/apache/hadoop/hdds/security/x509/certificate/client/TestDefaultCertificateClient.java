/*
 * Licensed to the Apache Software Foundation (ASF) under one
 * or more contributor license agreements.  See the NOTICE file
 * distributed with this work for additional information
 * regarding copyright ownership.  The ASF licenses this file
 * to you under the Apache License, Version 2.0 (the
 * "License"); you may not use this file except in compliance
 * with the License.  You may obtain a copy of the License at
 *
 *      http://www.apache.org/licenses/LICENSE-2.0
 *
 * Unless required by applicable law or agreed to in writing, software
 * distributed under the License is distributed on an "AS IS" BASIS,
 * WITHOUT WARRANTIES OR CONDITIONS OF ANY KIND, either express or implied.
 * See the License for the specific language governing permissions and
 * limitations under the License.
 *
 */
package org.apache.hadoop.hdds.security.x509.certificate.client;

import org.apache.hadoop.hdds.HddsConfigKeys;
import org.apache.hadoop.hdds.protocol.MockDatanodeDetails;
import org.apache.hadoop.hdds.protocol.proto.SCMSecurityProtocolProtos;
import org.apache.hadoop.hdds.protocolPB.SCMSecurityProtocolClientSideTranslatorPB;
import org.apache.hadoop.hdds.security.x509.certificate.authority.CAType;
import org.apache.hadoop.hdds.security.x509.certificate.client.CertificateClient.InitResponse;
import org.apache.hadoop.hdds.security.x509.certificate.utils.CertificateCodec;
import org.apache.hadoop.hdds.security.x509.exception.CertificateException;
import org.apache.hadoop.hdds.security.x509.keys.KeyCodec;
import org.bouncycastle.cert.X509CertificateHolder;
import org.bouncycastle.pkcs.PKCS10CertificationRequest;
import org.junit.jupiter.api.AfterEach;
import org.junit.jupiter.api.BeforeEach;
import org.junit.jupiter.api.Test;

import java.io.File;
import java.io.IOException;
import java.nio.file.Files;
import java.nio.file.Path;
import java.nio.file.Paths;
import java.security.KeyPair;
import java.security.PrivateKey;
import java.security.PublicKey;
import java.security.Signature;
import java.security.cert.X509Certificate;
import java.time.Duration;
import java.util.Arrays;
import java.util.Calendar;
import java.util.Date;
import java.util.UUID;
import java.util.function.Predicate;

import org.apache.commons.io.FileUtils;
import org.apache.commons.lang3.RandomStringUtils;


import org.apache.hadoop.hdds.conf.OzoneConfiguration;
import org.apache.hadoop.hdds.security.x509.SecurityConfig;
import org.apache.hadoop.hdds.security.x509.keys.HDDSKeyGenerator;
import org.apache.hadoop.security.ssl.KeyStoreTestUtil;
import org.apache.ozone.test.GenericTestUtils;
import org.apache.ozone.test.LambdaTestUtils;
import org.junit.jupiter.api.io.TempDir;
import org.slf4j.Logger;

import static java.nio.charset.StandardCharsets.UTF_8;
import static org.apache.hadoop.fs.CommonConfigurationKeysPublic.IPC_CLIENT_CONNECT_MAX_RETRIES_KEY;
import static org.apache.hadoop.hdds.HddsConfigKeys.HDDS_METADATA_DIR_NAME;
import static org.apache.hadoop.hdds.scm.ScmConfigKeys.OZONE_SCM_NAMES;
import static org.apache.hadoop.hdds.security.x509.certificate.client.CertificateClient.InitResponse.FAILURE;
import static org.apache.hadoop.hdds.security.x509.certificate.client.CertificateClient.InitResponse.REINIT;
import static org.apache.hadoop.hdds.security.x509.certificate.utils.CertificateCodec.getPEMEncodedString;
import static org.hamcrest.CoreMatchers.is;
import static org.hamcrest.MatcherAssert.assertThat;
import static org.junit.jupiter.api.Assertions.assertEquals;
import static org.junit.jupiter.api.Assertions.assertFalse;
import static org.junit.jupiter.api.Assertions.assertNotEquals;
import static org.junit.jupiter.api.Assertions.assertNotNull;
import static org.junit.jupiter.api.Assertions.assertNull;
import static org.junit.jupiter.api.Assertions.assertTrue;
import static org.mockito.ArgumentMatchers.any;
import static org.mockito.ArgumentMatchers.anyString;
import static org.mockito.Mockito.atLeastOnce;
import static org.mockito.Mockito.mock;
import static org.mockito.Mockito.verify;
import static org.mockito.Mockito.when;

/**
 * Test class for {@link DefaultCertificateClient}.
 */
public class TestDefaultCertificateClient {

  private String certSerialId;
  private X509Certificate x509Certificate;
  private DNCertificateClient dnCertClient;
  private HDDSKeyGenerator keyGenerator;
  private Path dnMetaDirPath;
  private SecurityConfig dnSecurityConfig;
  private static final String DN_COMPONENT = DNCertificateClient.COMPONENT_NAME;
  private KeyCodec dnKeyCodec;

  @BeforeEach
  public void setUp() throws Exception {
    OzoneConfiguration config = new OzoneConfiguration();
    config.setStrings(OZONE_SCM_NAMES, "localhost");
    config.setInt(IPC_CLIENT_CONNECT_MAX_RETRIES_KEY, 2);
    final String dnPath = GenericTestUtils
        .getTempPath(UUID.randomUUID().toString());

    dnMetaDirPath = Paths.get(dnPath, "test");
    config.set(HDDS_METADATA_DIR_NAME, dnMetaDirPath.toString());
    dnSecurityConfig = new SecurityConfig(config);

    keyGenerator = new HDDSKeyGenerator(dnSecurityConfig);
    dnKeyCodec = new KeyCodec(dnSecurityConfig, DN_COMPONENT);

    Files.createDirectories(dnSecurityConfig.getKeyLocation(DN_COMPONENT));
    x509Certificate = generateX509Cert(null);
    certSerialId = x509Certificate.getSerialNumber().toString();
    getCertClient();
  }

  private void getCertClient() throws IOException {
    if (dnCertClient != null) {
      dnCertClient.close();
    }
    dnCertClient = new DNCertificateClient(dnSecurityConfig,
        MockDatanodeDetails.randomDatanodeDetails(), certSerialId, null,
        () -> System.exit(1));
  }

  @AfterEach
  public void tearDown() throws IOException {
    dnCertClient.close();
    dnCertClient = null;
    FileUtils.deleteQuietly(dnMetaDirPath.toFile());
  }

  /**
   * Tests: 1. getPrivateKey 2. getPublicKey 3. storePrivateKey 4.
   * storePublicKey
   */
  @Test
  public void testKeyOperations() throws Exception {
    cleanupOldKeyPair();
    PrivateKey pvtKey = dnCertClient.getPrivateKey();
    PublicKey publicKey = dnCertClient.getPublicKey();
    assertNull(publicKey);
    assertNull(pvtKey);

    KeyPair keyPair = generateKeyPairFiles();
    pvtKey = dnCertClient.getPrivateKey();
    assertNotNull(pvtKey);
    assertEquals(pvtKey, keyPair.getPrivate());

    publicKey = dnCertClient.getPublicKey();
    assertNotNull(publicKey);
    assertEquals(publicKey, keyPair.getPublic());
  }

  private KeyPair generateKeyPairFiles() throws Exception {
    cleanupOldKeyPair();
    KeyPair keyPair = keyGenerator.generateKey();
    dnKeyCodec.writePrivateKey(keyPair.getPrivate());
    dnKeyCodec.writePublicKey(keyPair.getPublic());
    return keyPair;
  }

  private void cleanupOldKeyPair() {
    FileUtils.deleteQuietly(Paths.get(
        dnSecurityConfig.getKeyLocation(DN_COMPONENT).toString(),
        dnSecurityConfig.getPrivateKeyFileName()).toFile());
    FileUtils.deleteQuietly(Paths.get(
        dnSecurityConfig.getKeyLocation(DN_COMPONENT).toString(),
        dnSecurityConfig.getPublicKeyFileName()).toFile());
  }

  /**
   * Tests: 1. storeCertificate 2. getCertificate 3. verifyCertificate
   */
  @Test
  public void testCertificateOps() throws Exception {
    X509Certificate cert = dnCertClient.getCertificate();
    assertNull(cert);
    dnCertClient.storeCertificate(getPEMEncodedString(x509Certificate),
        CAType.SUBORDINATE);

    cert = dnCertClient.getCertificate(
        x509Certificate.getSerialNumber().toString());
    assertNotNull(cert);
    assertTrue(cert.getEncoded().length > 0);
    assertEquals(x509Certificate, cert);

    // TODO: test verifyCertificate once implemented.
  }

  private X509Certificate generateX509Cert(KeyPair keyPair) throws Exception {
    if (keyPair == null) {
      keyPair = generateKeyPairFiles();
    }
    return KeyStoreTestUtil.generateCertificate("CN=Test", keyPair, 30,
        dnSecurityConfig.getSignatureAlgo());
  }

  @Test
  public void testSignDataStream() throws Exception {
    String data = RandomStringUtils.random(100);
    FileUtils.deleteQuietly(Paths.get(
        dnSecurityConfig.getKeyLocation(DN_COMPONENT).toString(),
        dnSecurityConfig.getPrivateKeyFileName()).toFile());
    FileUtils.deleteQuietly(Paths.get(
        dnSecurityConfig.getKeyLocation(DN_COMPONENT).toString(),
        dnSecurityConfig.getPublicKeyFileName()).toFile());

    // Expect error when there is no private key to sign.
    LambdaTestUtils.intercept(IOException.class, "Error while " +
            "signing the stream",
        () -> dnCertClient.signData(data.getBytes(UTF_8)));

    generateKeyPairFiles();
    byte[] sign = dnCertClient.signData(data.getBytes(UTF_8));
    validateHash(sign, data.getBytes(UTF_8));
  }

  /**
   * Validate hash using public key of KeyPair.
   */
  private void validateHash(byte[] hash, byte[] data)
      throws Exception {
    Signature rsaSignature =
        Signature.getInstance(dnSecurityConfig.getSignatureAlgo(),
            dnSecurityConfig.getProvider());
    rsaSignature.initVerify(dnCertClient.getPublicKey());
    rsaSignature.update(data);
    assertTrue(rsaSignature.verify(hash));
  }

  /**
   * Tests: 1. verifySignature
   */
  @Test
  public void verifySignatureStream() throws Exception {
    String data = RandomStringUtils.random(500);
    byte[] sign = dnCertClient.signData(data.getBytes(UTF_8));

    // Positive tests.
    assertTrue(dnCertClient.verifySignature(data.getBytes(UTF_8), sign,
        x509Certificate));

    // Negative tests.
    assertFalse(dnCertClient.verifySignature(data.getBytes(UTF_8),
        "abc".getBytes(UTF_8), x509Certificate));

  }

  /**
   * Tests: 1. verifySignature
   */
  @Test
  public void verifySignatureDataArray() throws Exception {
    String data = RandomStringUtils.random(500);
    byte[] sign = dnCertClient.signData(data.getBytes(UTF_8));

    // Positive tests.
    assertTrue(dnCertClient.verifySignature(data.getBytes(UTF_8), sign,
        x509Certificate));

    // Negative tests.
    assertFalse(dnCertClient.verifySignature(data.getBytes(UTF_8),
        "abc".getBytes(UTF_8), x509Certificate));
  }

  @Test
  public void testCertificateLoadingOnInit() throws Exception {
    KeyPair keyPair = keyGenerator.generateKey();
    X509Certificate cert1 = generateX509Cert(keyPair);
    X509Certificate cert2 = generateX509Cert(keyPair);
    X509Certificate cert3 = generateX509Cert(keyPair);
    X509Certificate rootCa1 = generateX509Cert(keyPair);
    X509Certificate rootCa2 = generateX509Cert(keyPair);
    X509Certificate subCa1 = generateX509Cert(keyPair);
    X509Certificate subCa2 = generateX509Cert(keyPair);

    Path certPath = dnSecurityConfig.getCertificateLocation(DN_COMPONENT);
    CertificateCodec codec = new CertificateCodec(dnSecurityConfig,
        DN_COMPONENT);

    // Certificate not found.
    LambdaTestUtils.intercept(CertificateException.class, "Error while" +
            " getting certificate",
        () -> dnCertClient.getCertificate(cert1.getSerialNumber()
            .toString()));
    LambdaTestUtils.intercept(CertificateException.class, "Error while" +
            " getting certificate",
        () -> dnCertClient.getCertificate(cert2.getSerialNumber()
            .toString()));
    LambdaTestUtils.intercept(CertificateException.class, "Error while" +
            " getting certificate",
        () -> dnCertClient.getCertificate(cert3.getSerialNumber()
            .toString()));
    codec.writeCertificate(certPath, "1.crt",
        getPEMEncodedString(cert1));
    codec.writeCertificate(certPath, "2.crt",
        getPEMEncodedString(cert2));
    codec.writeCertificate(certPath, "3.crt",
        getPEMEncodedString(cert3));
    codec.writeCertificate(certPath,
<<<<<<< HEAD
        CAType.ROOT.getFileNamePrefix() + "rootCa1.crt",
        getPEMEncodedString(rootCa1));
    codec.writeCertificate(certPath,
        CAType.ROOT.getFileNamePrefix() + "rootCa2.crt",
        getPEMEncodedString(rootCa2));
    codec.writeCertificate(certPath,
        CAType.SUBORDINATE.getFileNamePrefix() + "subCa1.crt",
        getPEMEncodedString(subCa1));
    codec.writeCertificate(certPath,
        CAType.SUBORDINATE.getFileNamePrefix() + "subCa2.crt",
=======
        CAType.ROOT.getFileNamePrefix() + "1.crt",
        getPEMEncodedString(rootCa1));
    codec.writeCertificate(certPath,
        CAType.ROOT.getFileNamePrefix() + "2.crt",
        getPEMEncodedString(rootCa2));
    codec.writeCertificate(certPath,
        CAType.SUBORDINATE.getFileNamePrefix() + "1.crt",
        getPEMEncodedString(subCa1));
    codec.writeCertificate(certPath,
        CAType.SUBORDINATE.getFileNamePrefix() + "2.crt",
>>>>>>> 7c6b435e
        getPEMEncodedString(subCa2));

    // Re instantiate DN client which will load certificates from filesystem.
    if (dnCertClient != null) {
      dnCertClient.close();
    }
    dnCertClient = new DNCertificateClient(dnSecurityConfig, null,
        certSerialId, null, null);

    assertNotNull(dnCertClient.getCertificate(cert1.getSerialNumber()
        .toString()));
    assertNotNull(dnCertClient.getCertificate(cert2.getSerialNumber()
        .toString()));
    assertNotNull(dnCertClient.getCertificate(cert3.getSerialNumber()
        .toString()));

    assertEquals(2, dnCertClient.getAllCaCerts().size());
    assertTrue(dnCertClient.getAllCaCerts().contains(subCa1));
    assertTrue(dnCertClient.getAllCaCerts().contains(subCa2));
    assertEquals(2, dnCertClient.getAllRootCaCerts().size());
    assertTrue(dnCertClient.getAllRootCaCerts().contains(rootCa1));
    assertTrue(dnCertClient.getAllRootCaCerts().contains(rootCa2));
  }

  @Test
  public void testStoreCertificate() throws Exception {
    KeyPair keyPair = keyGenerator.generateKey();
    X509Certificate cert1 = generateX509Cert(keyPair);
    X509Certificate cert2 = generateX509Cert(keyPair);
    X509Certificate cert3 = generateX509Cert(keyPair);

    dnCertClient.storeCertificate(getPEMEncodedString(cert1), CAType.NONE);
    dnCertClient.storeCertificate(getPEMEncodedString(cert2), CAType.NONE);
    dnCertClient.storeCertificate(getPEMEncodedString(cert3), CAType.NONE);

    assertNotNull(dnCertClient.getCertificate(cert1.getSerialNumber()
        .toString()));
    assertNotNull(dnCertClient.getCertificate(cert2.getSerialNumber()
        .toString()));
    assertNotNull(dnCertClient.getCertificate(cert3.getSerialNumber()
        .toString()));
  }

  @Test
  public void testStoreMultipleRootCACertificate() throws Exception {
    KeyPair keyPair = keyGenerator.generateKey();
    X509Certificate cert1 = generateX509Cert(keyPair);
    X509Certificate cert2 = generateX509Cert(keyPair);
    X509Certificate cert3 = generateX509Cert(keyPair);

    dnCertClient.storeCertificate(getPEMEncodedString(cert1), CAType.ROOT);
    dnCertClient.storeCertificate(getPEMEncodedString(cert2), CAType.ROOT);
    dnCertClient.storeCertificate(getPEMEncodedString(cert3), CAType.ROOT);

    assertEquals(cert1, dnCertClient.getCertificate(cert1.getSerialNumber()
        .toString()));
    assertEquals(cert2, dnCertClient.getCertificate(cert2.getSerialNumber()
        .toString()));
    assertEquals(cert3, dnCertClient.getCertificate(cert3.getSerialNumber()
        .toString()));
  }

  @Test
  public void testInitCertAndKeypairValidationFailures() throws Exception {
    GenericTestUtils.LogCapturer dnClientLog = GenericTestUtils.LogCapturer
        .captureLogs(dnCertClient.getLogger());
    KeyPair keyPair = keyGenerator.generateKey();
    KeyPair keyPair1 = keyGenerator.generateKey();
    dnClientLog.clearOutput();

    // Case 1. Expect failure when keypair validation fails.
    FileUtils.deleteQuietly(Paths.get(
        dnSecurityConfig.getKeyLocation(DN_COMPONENT).toString(),
        dnSecurityConfig.getPrivateKeyFileName()).toFile());
    FileUtils.deleteQuietly(Paths.get(
        dnSecurityConfig.getKeyLocation(DN_COMPONENT).toString(),
        dnSecurityConfig.getPublicKeyFileName()).toFile());
    dnKeyCodec.writePrivateKey(keyPair.getPrivate());
    dnKeyCodec.writePublicKey(keyPair1.getPublic());

    // Check for DN.
    assertEquals(FAILURE, dnCertClient.init());
    assertTrue(dnClientLog.getOutput().contains("Keypair validation failed"));
    dnClientLog.clearOutput();

    // Case 2. Expect failure when certificate is generated from different
    // private key and keypair validation fails.
    getCertClient();
    FileUtils.deleteQuietly(Paths.get(
        dnSecurityConfig.getKeyLocation(DN_COMPONENT).toString(),
        dnSecurityConfig.getCertificateFileName()).toFile());

    CertificateCodec dnCertCodec = new CertificateCodec(dnSecurityConfig,
        DN_COMPONENT);
    dnCertCodec.writeCertificate(new X509CertificateHolder(
        x509Certificate.getEncoded()));
    // Check for DN.
    assertEquals(FAILURE, dnCertClient.init());
    assertTrue(dnClientLog.getOutput().contains("Keypair validation failed"));
    dnClientLog.clearOutput();

    // Case 3. Expect failure when certificate is generated from different
    // private key and certificate validation fails.

    // Re-write the correct public key.
    FileUtils.deleteQuietly(Paths.get(
        dnSecurityConfig.getKeyLocation(DN_COMPONENT).toString(),
        dnSecurityConfig.getPublicKeyFileName()).toFile());
    getCertClient();
    dnKeyCodec.writePublicKey(keyPair.getPublic());

    // Check for DN.
    assertEquals(FAILURE, dnCertClient.init());
    assertTrue(dnClientLog.getOutput()
        .contains("Stored certificate is generated with different"));
    dnClientLog.clearOutput();

    // Case 4. Failure when public key recovery fails.
    getCertClient();
    FileUtils.deleteQuietly(Paths.get(
        dnSecurityConfig.getKeyLocation(DN_COMPONENT).toString(),
        dnSecurityConfig.getPublicKeyFileName()).toFile());

    // Check for DN.
    assertEquals(FAILURE, dnCertClient.init());
    assertTrue(dnClientLog.getOutput().contains("Can't recover public key"));
  }

  @Test
  public void testCertificateExpirationHandlingInInit() throws Exception {
    String certId = "1L";
    String compName = "TEST";

    Logger mockLogger = mock(Logger.class);

    SecurityConfig config = mock(SecurityConfig.class);
    Path nonexistent = Paths.get("nonexistent");
    when(config.getCertificateLocation(anyString())).thenReturn(nonexistent);
    when(config.getKeyLocation(anyString())).thenReturn(nonexistent);
    when(config.getRenewalGracePeriod()).thenReturn(Duration.ofDays(28));

    Calendar cal = Calendar.getInstance();
    cal.add(Calendar.DAY_OF_YEAR, 2);
    Date expiration = cal.getTime();
    X509Certificate mockCert = mock(X509Certificate.class);
    when(mockCert.getNotAfter()).thenReturn(expiration);

    try (DefaultCertificateClient client =
        new DefaultCertificateClient(config, mockLogger, certId, compName,
            null, null) {
          @Override
          public PrivateKey getPrivateKey() {
            return mock(PrivateKey.class);
          }

          @Override
          public PublicKey getPublicKey() {
            return mock(PublicKey.class);
          }

          @Override
          public X509Certificate getCertificate() {
            return mockCert;
          }

          @Override
          public String signAndStoreCertificate(
              PKCS10CertificationRequest request, Path certificatePath) {
            return null;
          }
        }) {

      InitResponse resp = client.init();
      verify(mockLogger, atLeastOnce()).info(anyString());
      assertEquals(resp, REINIT);
    }
  }

  @Test
  public void testTimeBeforeExpiryGracePeriod() throws Exception {
    KeyPair keyPair = keyGenerator.generateKey();
    Duration gracePeriod = dnSecurityConfig.getRenewalGracePeriod();

    X509Certificate cert = KeyStoreTestUtil.generateCertificate("CN=Test",
        keyPair, (int) (gracePeriod.toDays()),
        dnSecurityConfig.getSignatureAlgo());
    dnCertClient.storeCertificate(
        getPEMEncodedString(cert), CAType.SUBORDINATE);
    Duration duration = dnCertClient.timeBeforeExpiryGracePeriod(cert);
    assertTrue(duration.isZero());

    cert = KeyStoreTestUtil.generateCertificate("CN=Test",
        keyPair, (int) (gracePeriod.toDays() + 1),
        dnSecurityConfig.getSignatureAlgo());
    dnCertClient.storeCertificate(
        getPEMEncodedString(cert), CAType.SUBORDINATE);
    duration = dnCertClient.timeBeforeExpiryGracePeriod(cert);
    assertTrue(duration.toMillis() < Duration.ofDays(1).toMillis() &&
        duration.toMillis() > Duration.ofHours(23).plusMinutes(59).toMillis());
  }

  @Test
  public void testRenewAndStoreKeyAndCertificate() throws Exception {
    // save the certificate on dn
    CertificateCodec certCodec = new CertificateCodec(dnSecurityConfig,
        dnSecurityConfig.getCertificateLocation(DN_COMPONENT));
    certCodec.writeCertificate(
        new X509CertificateHolder(x509Certificate.getEncoded()));

    SCMSecurityProtocolClientSideTranslatorPB scmClient =
        mock(SCMSecurityProtocolClientSideTranslatorPB.class);
    X509Certificate newCert = generateX509Cert(null);
    dnCertClient.setSecureScmClient(scmClient);
    String pemCert = CertificateCodec.getPEMEncodedString(newCert);
    SCMSecurityProtocolProtos.SCMGetCertResponseProto responseProto =
        SCMSecurityProtocolProtos.SCMGetCertResponseProto
            .newBuilder().setResponseCode(SCMSecurityProtocolProtos
                .SCMGetCertResponseProto.ResponseCode.success)
            .setX509Certificate(pemCert)
            .setX509CACertificate(pemCert)
            .build();
    when(scmClient.getDataNodeCertificateChain(any(), anyString()))
        .thenReturn(responseProto);

    String certID = dnCertClient.getCertificate().getSerialNumber().toString();
    // a success renew
    String newCertId = dnCertClient.renewAndStoreKeyAndCertificate(true);
    assertNotEquals(certID, newCertId);
    assertEquals(dnCertClient.getCertificate().getSerialNumber()
        .toString(), certID);

    File newKeyDir = new File(dnSecurityConfig.getKeyLocation(
        dnCertClient.getComponentName()).toString() +
            HddsConfigKeys.HDDS_NEW_KEY_CERT_DIR_NAME_SUFFIX);
    File newCertDir = new File(dnSecurityConfig.getCertificateLocation(
        dnCertClient.getComponentName()).toString() +
            HddsConfigKeys.HDDS_NEW_KEY_CERT_DIR_NAME_SUFFIX);
    File backupKeyDir = new File(dnSecurityConfig.getKeyLocation(
        dnCertClient.getComponentName()).toString() +
            HddsConfigKeys.HDDS_BACKUP_KEY_CERT_DIR_NAME_SUFFIX);
    File backupCertDir = new File(dnSecurityConfig.getCertificateLocation(
        dnCertClient.getComponentName()).toString() +
            HddsConfigKeys.HDDS_BACKUP_KEY_CERT_DIR_NAME_SUFFIX);

    // backup directories exist
    assertTrue(backupKeyDir.exists());
    assertTrue(backupCertDir.exists());
    // new directories should not exist
    assertFalse(newKeyDir.exists());
    assertFalse(newCertDir.exists());

    // cleanup backup key and cert dir
    dnCertClient.cleanBackupDir();

    Files.createDirectories(newKeyDir.toPath());
    Files.createDirectories(newCertDir.toPath());
    KeyPair keyPair = KeyStoreTestUtil.generateKeyPair("RSA");
    KeyCodec newKeyCodec = new KeyCodec(dnSecurityConfig, newKeyDir.toPath());
    newKeyCodec.writeKey(keyPair);

    X509Certificate cert = KeyStoreTestUtil.generateCertificate(
        "CN=OzoneMaster", keyPair, 30, "SHA256withRSA");
    certCodec = new CertificateCodec(dnSecurityConfig,
        newCertDir.toPath());
    dnCertClient.storeCertificate(getPEMEncodedString(cert),
        CAType.NONE,
        certCodec, false);
    // a success renew after auto cleanup new key and cert dir
    dnCertClient.renewAndStoreKeyAndCertificate(true);
  }

  /**
   * This test aims to test the side effects of having an executor in the
   * background that renews the component certificate if needed.
   * During close, we need to shut down this executor in order to ensure that
   * there are no racing threads that are renewing the same set of certificates.
   *
   * The test checks if at instantiation the thread is created and there
   * is only one thread that are being created, while it also checks that after
   * close the thread is closed, and is not there anymore.
   *
   * @param metaDir the temporary folder for metadata persistence.
   *
   * @throws Exception in case an unexpected error happens.
   */
  @Test
  public void testCloseCertificateClient(@TempDir File metaDir)
      throws Exception {
    OzoneConfiguration ozoneConf = new OzoneConfiguration();
    ozoneConf.set(HDDS_METADATA_DIR_NAME, metaDir.getPath());
    SecurityConfig conf = new SecurityConfig(ozoneConf);
    String compName = "test";

    CertificateCodec certCodec = new CertificateCodec(conf, compName);
    X509Certificate cert = generateX509Cert(null);
    certCodec.writeCertificate(new X509CertificateHolder(cert.getEncoded()));

    Logger logger = mock(Logger.class);
    String certId = cert.getSerialNumber().toString();
    DefaultCertificateClient client = new DefaultCertificateClient(
        conf, logger, certId, compName, null, null
    ) {

      @Override
      protected String signAndStoreCertificate(
          PKCS10CertificationRequest request, Path certificatePath) {
        return "";
      }
    };

    Thread[] threads = new Thread[Thread.activeCount()];
    Thread.enumerate(threads);
    Predicate<Thread> monitorFilterPredicate =
        t -> t != null
            && t.getName().equals(compName + "-CertificateLifetimeMonitor");
    long monitorThreadCount = Arrays.stream(threads)
        .filter(monitorFilterPredicate)
        .count();
    assertThat(monitorThreadCount, is(1L));
    Thread monitor = Arrays.stream(threads)
        .filter(monitorFilterPredicate)
        .findFirst()
        .get(); // we should have one otherwise prev assertion fails.

    client.close();
    monitor.join();

    threads = new Thread[Thread.activeCount()];
    monitorThreadCount = Arrays.stream(threads)
        .filter(monitorFilterPredicate)
        .count();
    assertThat(monitorThreadCount, is(0L));
  }
}<|MERGE_RESOLUTION|>--- conflicted
+++ resolved
@@ -305,18 +305,6 @@
     codec.writeCertificate(certPath, "3.crt",
         getPEMEncodedString(cert3));
     codec.writeCertificate(certPath,
-<<<<<<< HEAD
-        CAType.ROOT.getFileNamePrefix() + "rootCa1.crt",
-        getPEMEncodedString(rootCa1));
-    codec.writeCertificate(certPath,
-        CAType.ROOT.getFileNamePrefix() + "rootCa2.crt",
-        getPEMEncodedString(rootCa2));
-    codec.writeCertificate(certPath,
-        CAType.SUBORDINATE.getFileNamePrefix() + "subCa1.crt",
-        getPEMEncodedString(subCa1));
-    codec.writeCertificate(certPath,
-        CAType.SUBORDINATE.getFileNamePrefix() + "subCa2.crt",
-=======
         CAType.ROOT.getFileNamePrefix() + "1.crt",
         getPEMEncodedString(rootCa1));
     codec.writeCertificate(certPath,
@@ -327,7 +315,6 @@
         getPEMEncodedString(subCa1));
     codec.writeCertificate(certPath,
         CAType.SUBORDINATE.getFileNamePrefix() + "2.crt",
->>>>>>> 7c6b435e
         getPEMEncodedString(subCa2));
 
     // Re instantiate DN client which will load certificates from filesystem.
