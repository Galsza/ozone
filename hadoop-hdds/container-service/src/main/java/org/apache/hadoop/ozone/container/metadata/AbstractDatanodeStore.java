--- conflicted
+++ resolved
@@ -62,15 +62,10 @@
 
   private Table<String, BlockData> blockDataTableWithIterator;
 
-<<<<<<< HEAD
-  private Table<String, ChunkInfoList> deletedBlocksTable;
-
   private Table<String, Long> finalizeBlocksTable;
 
   private Table<String, Long> finalizeBlocksTableWithIterator;
 
-=======
->>>>>>> 54548aa7
   static final Logger LOG =
       LoggerFactory.getLogger(AbstractDatanodeStore.class);
   private volatile DBStore store;
@@ -163,11 +158,6 @@
 
       blockDataTable = new DatanodeTable<>(blockDataTableWithIterator);
       checkTableStatus(blockDataTable, blockDataTable.getName());
-<<<<<<< HEAD
-
-      deletedBlocksTable = new DatanodeTable<>(
-              dbDef.getDeletedBlocksColumnFamily().getTable(this.store));
-      checkTableStatus(deletedBlocksTable, deletedBlocksTable.getName());
 
       if (dbDef.getFinalizeBlocksColumnFamily() != null) {
         finalizeBlocksTableWithIterator =
@@ -183,8 +173,6 @@
             dbDef.getLastChunkInfoColumnFamily().getTable(this.store));
         checkTableStatus(lastChunkInfoTable, lastChunkInfoTable.getName());
       }
-=======
->>>>>>> 54548aa7
     }
   }
 
@@ -294,15 +282,11 @@
     return this.blockDataTableWithIterator;
   }
 
-<<<<<<< HEAD
   protected Table<String, Long> getFinalizeBlocksTableWithIterator() {
     return this.finalizeBlocksTableWithIterator;
   }
 
-  private static void checkTableStatus(Table<?, ?> table, String name)
-=======
   protected static void checkTableStatus(Table<?, ?> table, String name)
->>>>>>> 54548aa7
           throws IOException {
     String logMessage = "Unable to get a reference to %s table. Cannot " +
             "continue.";
