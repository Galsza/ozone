/**
 * Licensed to the Apache Software Foundation (ASF) under one or more
 * contributor license agreements.  See the NOTICE file distributed with this
 * work for additional information regarding copyright ownership.  The ASF
 * licenses this file to you under the Apache License, Version 2.0 (the
 * "License"); you may not use this file except in compliance with the License.
 * You may obtain a copy of the License at
 *
 * http://www.apache.org/licenses/LICENSE-2.0
 *
 * Unless required by applicable law or agreed to in writing, software
 * distributed under the License is distributed on an "AS IS" BASIS, WITHOUT
 * WARRANTIES OR CONDITIONS OF ANY KIND, either express or implied. See the
 * License for the specific language governing permissions and limitations under
 * the License.
 */
package org.apache.hadoop.ozone;

import java.io.File;
import java.io.IOException;
import java.nio.file.Paths;
import java.security.KeyPair;
import java.security.PrivateKey;
import java.security.PublicKey;
import java.security.cert.CertificateExpiredException;
import java.security.cert.X509Certificate;
import java.time.Duration;
import java.time.LocalDateTime;
import java.util.ArrayList;
import java.util.List;
import java.util.concurrent.Callable;

import org.apache.hadoop.hdds.DFSConfigKeysLegacy;
import org.apache.hadoop.hdds.HddsConfigKeys;
import org.apache.hadoop.hdds.conf.OzoneConfiguration;
import org.apache.hadoop.hdds.protocol.DatanodeDetails;
import org.apache.hadoop.hdds.protocol.MockDatanodeDetails;
import org.apache.hadoop.hdds.protocol.proto.SCMSecurityProtocolProtos;
import org.apache.hadoop.hdds.protocolPB.SCMSecurityProtocolClientSideTranslatorPB;
import org.apache.hadoop.hdds.security.SecurityConfig;
import org.apache.hadoop.hdds.security.x509.certificate.client.DNCertificateClient;
import org.apache.hadoop.hdds.security.x509.certificate.utils.CertificateCodec;
import org.apache.hadoop.hdds.security.x509.certificate.utils.ConfiguredCertStorage;
import org.apache.hadoop.hdds.security.x509.certificate.utils.SSLIdentityStorage;
import org.apache.hadoop.hdds.security.x509.certificate.utils.SelfSignedCertificate;
<<<<<<< HEAD
import org.apache.hadoop.hdds.security.x509.certificate.utils.TrustedCertStorage;
import org.apache.hadoop.hdds.security.x509.keys.KeyCodec;
=======
import org.apache.hadoop.hdds.security.x509.keys.KeyStorage;
>>>>>>> 58c68855
import org.apache.hadoop.security.ssl.KeyStoreTestUtil;
import org.apache.ozone.test.GenericTestUtils;
import org.apache.hadoop.util.ServicePlugin;

import org.apache.commons.io.FileUtils;

import static org.apache.hadoop.hdds.HddsConfigKeys.HDDS_X509_CA_ROTATION_ACK_TIMEOUT;
import static org.apache.hadoop.hdds.HddsConfigKeys.HDDS_X509_CA_ROTATION_CHECK_INTERNAL;
import static org.apache.hadoop.hdds.HddsConfigKeys.HDDS_X509_GRACE_DURATION_TOKEN_CHECKS_ENABLED;
import static org.apache.hadoop.hdds.HddsConfigKeys.HDDS_X509_RENEW_GRACE_DURATION;
import static org.apache.hadoop.ozone.OzoneConfigKeys.OZONE_SECURITY_ENABLED_KEY;
import static org.assertj.core.api.Assertions.assertThat;
import static org.junit.jupiter.api.Assertions.assertInstanceOf;
import static org.junit.jupiter.api.Assertions.assertNotEquals;
import static org.junit.jupiter.api.Assertions.assertNotNull;
import static org.junit.jupiter.api.Assertions.assertNull;
import static org.junit.jupiter.api.Assertions.assertThrows;
import static org.mockito.Mockito.any;
import static org.mockito.Mockito.anyString;
import static org.mockito.Mockito.doReturn;
import static org.mockito.Mockito.mock;
import static org.mockito.Mockito.when;

import org.apache.ozone.test.tag.Flaky;
import org.junit.jupiter.api.AfterEach;
import org.junit.jupiter.api.BeforeEach;
import org.junit.jupiter.api.BeforeAll;
import org.junit.jupiter.api.Test;
import org.junit.jupiter.api.io.TempDir;

/**
 * Test class for {@link HddsDatanodeService}.
 */
public class TestHddsSecureDatanodeInit {
  @TempDir
  private static File testDir;
  private static OzoneConfiguration conf;
  private static HddsDatanodeService service;
  private static String[] args = new String[]{};
  private static PrivateKey privateKey;
  private static PublicKey publicKey;
  private static GenericTestUtils.LogCapturer dnLogs;
  private static SecurityConfig securityConfig;
<<<<<<< HEAD
  private static KeyCodec keyCodec;
  private static ConfiguredCertStorage certStorage;
=======
  private static KeyStorage keyStorage;
  private static CertificateCodec certCodec;
>>>>>>> 58c68855
  private static X509Certificate cert;
  private static String encodedCert;
  private static final String DN_COMPONENT = DNCertificateClient.COMPONENT_NAME;
  private static final int CERT_LIFETIME = 15; // seconds

  private DNCertificateClient client;
  private static DatanodeDetails datanodeDetails;
  private static SCMSecurityProtocolClientSideTranslatorPB scmClient;

  @BeforeAll
  public static void setUp() throws Exception {
    conf = new OzoneConfiguration();
    conf.set(HddsConfigKeys.OZONE_METADATA_DIRS, testDir.getPath());
    //conf.set(ScmConfigKeys.OZONE_SCM_NAMES, "localhost");
    String volumeDir = testDir + "/disk1";
    conf.set(DFSConfigKeysLegacy.DFS_DATANODE_DATA_DIR_KEY, volumeDir);

    conf.setBoolean(OZONE_SECURITY_ENABLED_KEY, true);
    conf.setClass(OzoneConfigKeys.HDDS_DATANODE_PLUGINS_KEY,
        TestHddsDatanodeService.MockService.class,
        ServicePlugin.class);
    conf.set(HDDS_X509_RENEW_GRACE_DURATION, "PT5S"); // 5s
    conf.set(HDDS_X509_CA_ROTATION_CHECK_INTERNAL, "PT1S"); // 1s
    conf.setBoolean(HDDS_X509_GRACE_DURATION_TOKEN_CHECKS_ENABLED, false);
    conf.set(HDDS_X509_CA_ROTATION_ACK_TIMEOUT, "PT1S"); // 1s
    securityConfig = new SecurityConfig(conf);

    service = new HddsDatanodeService(args) {
      @Override
      SCMSecurityProtocolClientSideTranslatorPB createScmSecurityClient()
          throws IOException {
        return mock(SCMSecurityProtocolClientSideTranslatorPB.class);
      }
    };
    callQuietly(() -> {
      service.start(conf);
      return null;
    });
    callQuietly(() -> {
      service.initializeCertificateClient(service.getCertificateClient());
      return null;
    });
    dnLogs = GenericTestUtils.LogCapturer.captureLogs(
<<<<<<< HEAD
        ((DNCertificateClient) service.getCertificateClient()).getLogger());
    certStorage = new ConfiguredCertStorage(securityConfig, DN_COMPONENT);
    keyCodec = new KeyCodec(securityConfig, DN_COMPONENT);
=======
        ((DNCertificateClient)service.getCertificateClient()).getLogger());
    certCodec = new CertificateCodec(securityConfig, DN_COMPONENT);
    keyStorage = new KeyStorage(securityConfig, DN_COMPONENT);
>>>>>>> 58c68855
    dnLogs.clearOutput();
    privateKey = service.getCertificateClient().getPrivateKey();
    publicKey = service.getCertificateClient().getPublicKey();

    cert = generateX509Cert(new KeyPair(publicKey, privateKey),
        null, Duration.ofSeconds(CERT_LIFETIME));
    encodedCert = CertificateCodec.get().encode(cert);
    datanodeDetails = MockDatanodeDetails.randomDatanodeDetails();

    scmClient = mock(SCMSecurityProtocolClientSideTranslatorPB.class);
  }

  @BeforeEach
  public void setUpDNCertClient() throws IOException {

    FileUtils.deleteQuietly(Paths.get(
        securityConfig.getKeyLocation(DN_COMPONENT).toString(),
        securityConfig.getPrivateKeyFileName()).toFile());
    FileUtils.deleteQuietly(Paths.get(
        securityConfig.getKeyLocation(DN_COMPONENT).toString(),
        securityConfig.getPublicKeyFileName()).toFile());
    FileUtils.deleteQuietly(Paths.get(securityConfig
            .getCertificateLocation(DN_COMPONENT).toString(),
        securityConfig.getCertificateFileName()).toFile());
    dnLogs.clearOutput();
    String certSerialId = cert.getSerialNumber().toString();
    SSLIdentityStorage sslIdentityStorage = new SSLIdentityStorage(securityConfig, DN_COMPONENT, certSerialId);
    TrustedCertStorage trustedCertStorage = new TrustedCertStorage(securityConfig, DN_COMPONENT);
    client = new DNCertificateClient(securityConfig, scmClient, datanodeDetails,
        certSerialId, id -> {
    }, null, sslIdentityStorage, trustedCertStorage);
  }

  @AfterEach
  public void tearDownClient() throws IOException {
    client.close();
  }

  @Test
  public void testSecureDnStartupCase0() {

    // Case 0: When keypair as well as certificate is missing. Initial keypair
    // boot-up. Get certificate will fail as no SCM is not running.
    assertThrows(Exception.class,
        () -> service.initializeCertificateClient(client));

    assertNotNull(client.getPrivateKey());
    assertNotNull(client.getPublicKey());
    assertNull(client.getCertificate());
    assertThat(dnLogs.getOutput()).contains("Init response: GETCERT");
  }

  @Test
  public void testSecureDnStartupCase1() throws Exception {
    // Case 1: When only certificate is present.
    certStorage.storeDefaultCertificate(encodedCert);
    RuntimeException rteException = assertThrows(
        RuntimeException.class,
        () -> service.initializeCertificateClient(client));
    assertThat(rteException.getMessage())
        .contains("DN security initialization failed");
    assertNull(client.getPrivateKey());
    assertNull(client.getPublicKey());
    assertNotNull(client.getCertificate());
    assertThat(dnLogs.getOutput())
        .contains("Init response: FAILURE");
  }

  @Test
  public void testSecureDnStartupCase2() throws Exception {
    // Case 2: When private key and certificate is missing.
    keyStorage.storePublicKey(publicKey);
    RuntimeException rteException = assertThrows(
        RuntimeException.class,
        () -> service.initializeCertificateClient(client));
    assertThat(rteException.getMessage())
        .contains("DN security initialization failed");
    assertNull(client.getPrivateKey());
    assertNotNull(client.getPublicKey());
    assertNull(client.getCertificate());
    assertThat(dnLogs.getOutput())
        .contains("Init response: FAILURE");
  }

  @Test
  public void testSecureDnStartupCase3() throws Exception {
    // Case 3: When only public key and certificate is present.
<<<<<<< HEAD
    keyCodec.writePublicKey(publicKey);
    certStorage.storeDefaultCertificate(encodedCert);
=======
    keyStorage.storePublicKey(publicKey);
    certCodec.writeCertificate(cert);
>>>>>>> 58c68855
    RuntimeException rteException = assertThrows(
        RuntimeException.class,
        () -> service.initializeCertificateClient(client));
    assertThat(rteException.getMessage())
        .contains("DN security initialization failed");
    assertNull(client.getPrivateKey());
    assertNotNull(client.getPublicKey());
    assertNotNull(client.getCertificate());
    assertThat(dnLogs.getOutput())
        .contains("Init response: FAILURE");
  }

  @Test
  public void testSecureDnStartupCase4() throws Exception {
    // Case 4: When public key as well as certificate is missing.
    keyStorage.storePrivateKey(privateKey);
    // provide a new valid SCMGetCertResponseProto
    X509Certificate newCert = generateX509Cert(null, null, Duration.ofSeconds(CERT_LIFETIME));
    String pemCert = CertificateCodec.get().encode(newCert);
    // provide an invalid SCMGetCertResponseProto. Without
    // setX509CACertificate(pemCert), signAndStoreCert will throw exception.
    SCMSecurityProtocolProtos.SCMGetCertResponseProto responseProto =
        SCMSecurityProtocolProtos.SCMGetCertResponseProto
            .newBuilder().setResponseCode(SCMSecurityProtocolProtos
                .SCMGetCertResponseProto.ResponseCode.success)
            .setX509Certificate(pemCert)
            .setX509CACertificate(pemCert)
            .build();
    when(scmClient.getDataNodeCertificateChain(any(), anyString()))
        .thenReturn(responseProto);
    service.initializeCertificateClient(client);
    assertNotNull(client.getPrivateKey());
    assertNotNull(client.getPublicKey());
    assertNotNull(client.getCertificate());
    assertThat(dnLogs.getOutput())
        .contains("Init response: GETCERT");
    dnLogs.clearOutput();
    // reset scmClient behavior
    when(scmClient.getDataNodeCertificateChain(any(), anyString()))
        .thenReturn(null);
  }

  @Test
  public void testSecureDnStartupCase5() throws Exception {
    // Case 5: If private key and certificate is present.
<<<<<<< HEAD
    certStorage.storeDefaultCertificate(encodedCert);
    keyCodec.writePrivateKey(privateKey);
=======
    certCodec.writeCertificate(cert);
    keyStorage.storePrivateKey(privateKey);
>>>>>>> 58c68855
    service.initializeCertificateClient(client);
    assertNotNull(client.getPrivateKey());
    assertNotNull(client.getPublicKey());
    assertNotNull(client.getCertificate());
    assertThat(dnLogs.getOutput())
        .contains("Init response: SUCCESS");
  }

  @Test
  public void testSecureDnStartupCase6() throws Exception {
    // Case 6: If key pair already exist than response should be GETCERT.
    keyStorage.storePublicKey(publicKey);
    keyStorage.storePrivateKey(privateKey);
    assertThrows(Exception.class,
        () -> service.initializeCertificateClient(client));
    assertNotNull(client.getPrivateKey());
    assertNotNull(client.getPublicKey());
    assertNull(client.getCertificate());
    assertThat(dnLogs.getOutput())
        .contains("Init response: GETCERT");
  }

  @Test
  public void testSecureDnStartupCase7() throws Exception {
    // Case 7 When keypair and certificate is present.
<<<<<<< HEAD
    keyCodec.writePublicKey(publicKey);
    keyCodec.writePrivateKey(privateKey);
    certStorage.storeDefaultCertificate(encodedCert);
=======
    keyStorage.storePublicKey(publicKey);
    keyStorage.storePrivateKey(privateKey);
    certCodec.writeCertificate(cert);
>>>>>>> 58c68855

    service.initializeCertificateClient(client);
    assertNotNull(client.getPrivateKey());
    assertNotNull(client.getPublicKey());
    assertNotNull(client.getCertificate());
    assertThat(dnLogs.getOutput())
        .contains("Init response: SUCCESS");
  }

  /**
   * Invoke a callable; Ignore all exception.
   * @param closure closure to execute
   * @return
   */
  public static void callQuietly(Callable closure) {
    try {
      closure.call();
    } catch (Throwable e) {
      e.printStackTrace();
      // Ignore all Throwable,
    }
  }

  @Test
  public void testCertificateRotation() throws Exception {
    // save the certificate on dn
    certStorage.storeDefaultCertificate(encodedCert);

    Duration gracePeriod = securityConfig.getRenewalGracePeriod();
    X509Certificate newCert =
        generateX509Cert(null, LocalDateTime.now().plus(gracePeriod), Duration.ofSeconds(CERT_LIFETIME));
    String pemCert = CertificateCodec.get().encode(newCert);
    SCMSecurityProtocolProtos.SCMGetCertResponseProto responseProto =
        SCMSecurityProtocolProtos.SCMGetCertResponseProto
            .newBuilder().setResponseCode(SCMSecurityProtocolProtos
                .SCMGetCertResponseProto.ResponseCode.success)
            .setX509Certificate(pemCert)
            .setX509CACertificate(pemCert)
            .setX509RootCACertificate(pemCert)
            .build();
    when(scmClient.getDataNodeCertificateChain(any(), anyString()))
        .thenReturn(responseProto);

    List<String> rootCaList = new ArrayList<>();
    rootCaList.add(pemCert);
    when(scmClient.getAllRootCaCertificates()).thenReturn(rootCaList);
    // check that new cert ID should not equal to current cert ID
    String certId = newCert.getSerialNumber().toString();
    assertNotEquals(certId, client.getCertificate().getSerialNumber().toString());

    // start monitor task to renew key and cert
    client.startCertificateRenewerService();

    // check after renew, client will have the new cert ID
    GenericTestUtils.waitFor(() -> {
      String newCertId = client.getCertificate().getSerialNumber().toString();
      return newCertId.equals(certId);
    }, 1000, CERT_LIFETIME * 1000);
    PrivateKey privateKey1 = client.getPrivateKey();
    PublicKey publicKey1 = client.getPublicKey();
    TrustedCertStorage trustedCertStorage = new TrustedCertStorage(securityConfig, DN_COMPONENT);
    String caCertId1 = trustedCertStorage.getLatestRootCaCert().getSerialNumber().toString();

    // test the second time certificate rotation, generate a new cert
    newCert = generateX509Cert(null, null, Duration.ofSeconds(CERT_LIFETIME));
    rootCaList.remove(pemCert);
    pemCert = CertificateCodec.get().encode(newCert);
    responseProto = SCMSecurityProtocolProtos.SCMGetCertResponseProto
        .newBuilder().setResponseCode(SCMSecurityProtocolProtos
            .SCMGetCertResponseProto.ResponseCode.success)
        .setX509Certificate(pemCert)
        .setX509CACertificate(pemCert)
        .setX509RootCACertificate(pemCert)
        .build();
    when(scmClient.getDataNodeCertificateChain(any(), anyString()))
        .thenReturn(responseProto);
    rootCaList.add(pemCert);
    when(scmClient.getAllRootCaCertificates()).thenReturn(rootCaList);
    String certId2 = newCert.getSerialNumber().toString();

    // check after renew, client will have the new cert ID
    GenericTestUtils.waitFor(() -> {
      String newCertId = client.getCertificate().getSerialNumber().toString();
      return newCertId.equals(certId2);
    }, 1000, CERT_LIFETIME * 1000);
    assertNotEquals(privateKey1, client.getPrivateKey());
    assertNotEquals(publicKey1, client.getPublicKey());
    assertNotEquals(caCertId1, trustedCertStorage.getLatestRootCaCert().getSerialNumber().toString());
  }

  /**
   * Test unexpected SCMGetCertResponseProto returned from SCM.
   */
  @Test
  @Flaky("HDDS-8873")
  public void testCertificateRotationRecoverableFailure() throws Exception {
    // save the certificate on dn
    certStorage.storeDefaultCertificate(encodedCert);

    Duration gracePeriod = securityConfig.getRenewalGracePeriod();
    X509Certificate newCert =
        generateX509Cert(null, LocalDateTime.now().plus(gracePeriod), Duration.ofSeconds(CERT_LIFETIME));
    String pemCert = CertificateCodec.get().encode(newCert);

    SCMSecurityProtocolProtos.SCMGetCertResponseProto responseProto =
        SCMSecurityProtocolProtos.SCMGetCertResponseProto
            .newBuilder().setResponseCode(SCMSecurityProtocolProtos
                .SCMGetCertResponseProto.ResponseCode.success)
            .setX509Certificate(pemCert)
            .build();
    when(scmClient.getDataNodeCertificateChain(any(), anyString())).thenReturn(responseProto);

    // check that new cert ID should not equal to current cert ID
    String certId = newCert.getSerialNumber().toString();
    assertNotEquals(certId, client.getCertificate().getSerialNumber().toString());

    // start monitor task to renew key and cert
    client.startCertificateRenewerService();

    when(scmClient.getDataNodeCertificateChain(any(), anyString())).thenThrow(new IOException());

    // certificate failed to renew, client still hold the old expired cert.
    Thread.sleep(CERT_LIFETIME * 1000);
    assertNotEquals(certId, client.getCertificate().getSerialNumber().toString());
    try {
      client.getCertificate().checkValidity();
    } catch (Exception e) {
      assertInstanceOf(CertificateExpiredException.class, e);
    }

    // provide a new valid SCMGetCertResponseProto
    newCert = generateX509Cert(null, null, Duration.ofSeconds(CERT_LIFETIME));
    pemCert = CertificateCodec.get().encode(newCert);
    responseProto = SCMSecurityProtocolProtos.SCMGetCertResponseProto
        .newBuilder().setResponseCode(SCMSecurityProtocolProtos
            .SCMGetCertResponseProto.ResponseCode.success)
        .setX509Certificate(pemCert)
        .build();
    doReturn(responseProto).when(scmClient).getDataNodeCertificateChain(any(), anyString());
    String certId2 = newCert.getSerialNumber().toString();

    // check after renew, client will have the new cert ID
    GenericTestUtils.waitFor(() -> {
      String newCertId = client.getCertificate().getSerialNumber().toString();
      return newCertId.equals(certId2);
    }, 1000, CERT_LIFETIME * 1000);
  }

  private static X509Certificate generateX509Cert(KeyPair keyPair,
      LocalDateTime startDate, Duration certLifetime) throws Exception {
    if (keyPair == null) {
      keyPair = KeyStoreTestUtil.generateKeyPair("RSA");
    }
    LocalDateTime start = startDate == null ? LocalDateTime.now() : startDate;
    LocalDateTime end = start.plus(certLifetime);
    return SelfSignedCertificate.newBuilder()
        .setBeginDate(start)
        .setEndDate(end)
        .setClusterID("cluster")
        .setKey(keyPair)
        .setSubject("localhost")
        .setConfiguration(securityConfig)
        .setScmID("test")
        .build();
  }
}<|MERGE_RESOLUTION|>--- conflicted
+++ resolved
@@ -43,12 +43,9 @@
 import org.apache.hadoop.hdds.security.x509.certificate.utils.ConfiguredCertStorage;
 import org.apache.hadoop.hdds.security.x509.certificate.utils.SSLIdentityStorage;
 import org.apache.hadoop.hdds.security.x509.certificate.utils.SelfSignedCertificate;
-<<<<<<< HEAD
 import org.apache.hadoop.hdds.security.x509.certificate.utils.TrustedCertStorage;
 import org.apache.hadoop.hdds.security.x509.keys.KeyCodec;
-=======
 import org.apache.hadoop.hdds.security.x509.keys.KeyStorage;
->>>>>>> 58c68855
 import org.apache.hadoop.security.ssl.KeyStoreTestUtil;
 import org.apache.ozone.test.GenericTestUtils;
 import org.apache.hadoop.util.ServicePlugin;
@@ -92,13 +89,8 @@
   private static PublicKey publicKey;
   private static GenericTestUtils.LogCapturer dnLogs;
   private static SecurityConfig securityConfig;
-<<<<<<< HEAD
-  private static KeyCodec keyCodec;
+  private static KeyStorage keyStorage;
   private static ConfiguredCertStorage certStorage;
-=======
-  private static KeyStorage keyStorage;
-  private static CertificateCodec certCodec;
->>>>>>> 58c68855
   private static X509Certificate cert;
   private static String encodedCert;
   private static final String DN_COMPONENT = DNCertificateClient.COMPONENT_NAME;
@@ -142,15 +134,9 @@
       return null;
     });
     dnLogs = GenericTestUtils.LogCapturer.captureLogs(
-<<<<<<< HEAD
         ((DNCertificateClient) service.getCertificateClient()).getLogger());
     certStorage = new ConfiguredCertStorage(securityConfig, DN_COMPONENT);
-    keyCodec = new KeyCodec(securityConfig, DN_COMPONENT);
-=======
-        ((DNCertificateClient)service.getCertificateClient()).getLogger());
-    certCodec = new CertificateCodec(securityConfig, DN_COMPONENT);
     keyStorage = new KeyStorage(securityConfig, DN_COMPONENT);
->>>>>>> 58c68855
     dnLogs.clearOutput();
     privateKey = service.getCertificateClient().getPrivateKey();
     publicKey = service.getCertificateClient().getPublicKey();
@@ -238,13 +224,8 @@
   @Test
   public void testSecureDnStartupCase3() throws Exception {
     // Case 3: When only public key and certificate is present.
-<<<<<<< HEAD
-    keyCodec.writePublicKey(publicKey);
-    certStorage.storeDefaultCertificate(encodedCert);
-=======
     keyStorage.storePublicKey(publicKey);
-    certCodec.writeCertificate(cert);
->>>>>>> 58c68855
+    certStorage.storeDefaultCertificate(encodedCert);
     RuntimeException rteException = assertThrows(
         RuntimeException.class,
         () -> service.initializeCertificateClient(client));
@@ -290,13 +271,8 @@
   @Test
   public void testSecureDnStartupCase5() throws Exception {
     // Case 5: If private key and certificate is present.
-<<<<<<< HEAD
-    certStorage.storeDefaultCertificate(encodedCert);
-    keyCodec.writePrivateKey(privateKey);
-=======
-    certCodec.writeCertificate(cert);
-    keyStorage.storePrivateKey(privateKey);
->>>>>>> 58c68855
+    keyStorage.storePublicKey(publicKey);
+    certStorage.storeDefaultCertificate(encodedCert);
     service.initializeCertificateClient(client);
     assertNotNull(client.getPrivateKey());
     assertNotNull(client.getPublicKey());
@@ -322,15 +298,9 @@
   @Test
   public void testSecureDnStartupCase7() throws Exception {
     // Case 7 When keypair and certificate is present.
-<<<<<<< HEAD
-    keyCodec.writePublicKey(publicKey);
-    keyCodec.writePrivateKey(privateKey);
-    certStorage.storeDefaultCertificate(encodedCert);
-=======
     keyStorage.storePublicKey(publicKey);
     keyStorage.storePrivateKey(privateKey);
-    certCodec.writeCertificate(cert);
->>>>>>> 58c68855
+    certStorage.storeDefaultCertificate(encodedCert);
 
     service.initializeCertificateClient(client);
     assertNotNull(client.getPrivateKey());
