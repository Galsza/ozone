--- conflicted
+++ resolved
@@ -85,49 +85,8 @@
   }
 
   @Override
-<<<<<<< HEAD
-  public String signAndStoreCertificate(PKCS10CertificationRequest csr,
-      Path certificatePath, boolean renew) throws CertificateException {
-    try {
-      SCMSecurityProtocolProtos.SCMGetCertResponseProto response;
-      HddsProtos.NodeDetailsProto.Builder reconDetailsProtoBuilder =
-          HddsProtos.NodeDetailsProto.newBuilder()
-              .setHostName(InetAddress.getLocalHost().getHostName())
-              .setClusterId(clusterID)
-              .setUuid(reconID)
-              .setNodeType(HddsProtos.NodeType.RECON);
-      // TODO: For SCM CA we should fetch certificate from multiple SCMs.
-      response = getScmSecureClient().getCertificateChain(
-          reconDetailsProtoBuilder.build(), getEncodedString(csr));
-
-      // Persist certificates.
-      if (response.hasX509CACertificate()) {
-        String pemEncodedCert = response.getX509Certificate();
-        CertificateCodec certCodec = new CertificateCodec(
-            getSecurityConfig(), certificatePath);
-        storeCertificate(pemEncodedCert, CAType.NONE, certCodec, false, !renew);
-        storeCertificate(response.getX509CACertificate(),
-            CAType.SUBORDINATE, certCodec, false, !renew);
-
-        // Store Root CA certificate.
-        if (response.hasX509RootCACertificate()) {
-          storeCertificate(response.getX509RootCACertificate(),
-              CAType.ROOT, certCodec, false, !renew);
-        }
-        return getX509Certificate(pemEncodedCert).getSerialNumber().toString();
-      } else {
-        throw new CertificateException("Unable to retrieve recon certificate " +
-            "chain");
-      }
-    } catch (IOException | java.security.cert.CertificateException e) {
-      LOG.error("Error while signing and storing SCM signed certificate.", e);
-      throw new CertificateException(
-          "Error while signing and storing SCM signed certificate.", e);
-    }
-=======
   public Logger getLogger() {
     return LOG;
->>>>>>> 8c2a5eb9
   }
 
   @Override
