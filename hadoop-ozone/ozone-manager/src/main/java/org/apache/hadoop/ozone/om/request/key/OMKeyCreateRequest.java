/**
 * Licensed to the Apache Software Foundation (ASF) under one
 * or more contributor license agreements.  See the NOTICE file
 * distributed with this work for additional information
 * regarding copyright ownership.  The ASF licenses this file
 * to you under the Apache License, Version 2.0 (the
 * "License"); you may not use this file except in compliance
 * with the License.  You may obtain a copy of the License at
 * <p>
 * http://www.apache.org/licenses/LICENSE-2.0
 * <p>
 * Unless required by applicable law or agreed to in writing, software
 * distributed under the License is distributed on an "AS IS" BASIS,
 * WITHOUT WARRANTIES OR CONDITIONS OF ANY KIND, either express or implied.
 * See the License for the specific language governing permissions and
 * limitations under the License.
 */

package org.apache.hadoop.ozone.om.request.key;

import java.io.IOException;
import java.nio.file.Paths;
import java.util.ArrayList;
import java.util.List;
import java.util.Map;
import java.util.stream.Collectors;

import com.google.common.base.Optional;
import com.google.common.base.Preconditions;
import org.apache.hadoop.ozone.OmUtils;
import org.apache.hadoop.ozone.OzoneAcl;
import org.apache.hadoop.ozone.om.OMConfigKeys;
import org.apache.hadoop.ozone.om.exceptions.OMException;
import org.apache.hadoop.ozone.om.request.file.OMDirectoryCreateRequest;
import org.apache.hadoop.ozone.om.request.file.OMFileRequest;
import org.apache.hadoop.ozone.om.request.util.OmResponseUtil;
import org.slf4j.Logger;
import org.slf4j.LoggerFactory;

import org.apache.hadoop.hdds.protocol.proto.HddsProtos;
import org.apache.hadoop.hdds.scm.container.common.helpers.ExcludeList;
import org.apache.hadoop.hdds.utils.db.cache.CacheKey;
import org.apache.hadoop.hdds.utils.db.cache.CacheValue;
import org.apache.hadoop.ozone.audit.OMAction;
import org.apache.hadoop.ozone.om.OMMetadataManager;
import org.apache.hadoop.ozone.om.OMMetrics;
import org.apache.hadoop.ozone.om.OzoneManager;
import org.apache.hadoop.ozone.om.helpers.OmBucketInfo;
import org.apache.hadoop.ozone.om.helpers.OmKeyInfo;
import org.apache.hadoop.ozone.om.helpers.OmKeyLocationInfo;
import org.apache.hadoop.ozone.om.response.OMClientResponse;
import org.apache.hadoop.ozone.om.ratis.utils.OzoneManagerDoubleBufferHelper;
import org.apache.hadoop.ozone.om.response.key.OMKeyCreateResponse;
import org.apache.hadoop.ozone.protocol.proto.OzoneManagerProtocolProtos.CreateKeyRequest;
import org.apache.hadoop.ozone.protocol.proto.OzoneManagerProtocolProtos.CreateKeyResponse;
import org.apache.hadoop.ozone.protocol.proto.OzoneManagerProtocolProtos.KeyArgs;
import org.apache.hadoop.ozone.protocol.proto.OzoneManagerProtocolProtos.OMResponse;
import org.apache.hadoop.ozone.protocol.proto.OzoneManagerProtocolProtos.OMRequest;
import org.apache.hadoop.ozone.protocol.proto.OzoneManagerProtocolProtos.Type;
import org.apache.hadoop.ozone.security.acl.IAccessAuthorizer;
import org.apache.hadoop.ozone.security.acl.OzoneObj;
import org.apache.hadoop.util.Time;
import org.apache.hadoop.hdds.utils.UniqueId;

import static org.apache.hadoop.ozone.om.exceptions.OMException.ResultCodes.NOT_A_FILE;
import static org.apache.hadoop.ozone.om.lock.OzoneManagerLock.Resource.BUCKET_LOCK;
import static org.apache.hadoop.ozone.om.request.file.OMFileRequest.OMDirectoryResult.DIRECTORY_EXISTS;
import static org.apache.hadoop.ozone.om.request.file.OMFileRequest.OMDirectoryResult.FILE_EXISTS_IN_GIVENPATH;
import static org.apache.hadoop.ozone.protocol.proto.OzoneManagerProtocolProtos.Type.CreateKey;

/**
 * Handles CreateKey request.
 */

public class OMKeyCreateRequest extends OMKeyRequest {
  private static final Logger LOG =
      LoggerFactory.getLogger(OMKeyCreateRequest.class);

  public OMKeyCreateRequest(OMRequest omRequest) {
    super(omRequest);
  }

  @Override
  public OMRequest preExecute(OzoneManager ozoneManager) throws IOException {
    CreateKeyRequest createKeyRequest = getOmRequest().getCreateKeyRequest();
    Preconditions.checkNotNull(createKeyRequest);

    KeyArgs keyArgs = createKeyRequest.getKeyArgs();

    // Verify key name
    final boolean checkKeyNameEnabled = ozoneManager.getConfiguration()
         .getBoolean(OMConfigKeys.OZONE_OM_KEYNAME_CHARACTER_CHECK_ENABLED_KEY,
                 OMConfigKeys.OZONE_OM_KEYNAME_CHARACTER_CHECK_ENABLED_DEFAULT);
    if(checkKeyNameEnabled){
      OmUtils.validateKeyName(keyArgs.getKeyName());
    }

    String keyPath = keyArgs.getKeyName();
    if (ozoneManager.getEnableFileSystemPaths()) {
      // If enabled, disallow keys with trailing /. As in fs semantics
      // directories end with trailing /.
      keyPath = validateAndNormalizeKey(
          ozoneManager.getEnableFileSystemPaths(), keyPath);
      if (keyPath.endsWith("/")) {
        throw new OMException("Invalid KeyPath, key names with trailing / " +
            "are not allowed." + keyPath,
            OMException.ResultCodes.INVALID_KEY_NAME);
      }
    }

    // We cannot allocate block for multipart upload part when
    // createMultipartKey is called, as we will not know type and factor with
    // which initiateMultipartUpload has started for this key. When
    // allocateBlock call happen's we shall know type and factor, as we set
    // the type and factor read from multipart table, and set the KeyInfo in
    // validateAndUpdateCache and return to the client. TODO: See if we can fix
    //  this. We do not call allocateBlock in openKey for multipart upload.

    CreateKeyRequest.Builder newCreateKeyRequest = null;
    KeyArgs.Builder newKeyArgs = null;
    if (!keyArgs.getIsMultipartKey()) {

      long scmBlockSize = ozoneManager.getScmBlockSize();

      // NOTE size of a key is not a hard limit on anything, it is a value that
      // client should expect, in terms of current size of key. If client sets
      // a value, then this value is used, otherwise, we allocate a single
      // block which is the current size, if read by the client.
      final long requestedSize = keyArgs.getDataSize() > 0 ?
          keyArgs.getDataSize() : scmBlockSize;

      boolean useRatis = ozoneManager.shouldUseRatis();

      HddsProtos.ReplicationFactor factor = keyArgs.getFactor();
      if (factor == null) {
        factor = useRatis ? HddsProtos.ReplicationFactor.THREE :
            HddsProtos.ReplicationFactor.ONE;
      }

      HddsProtos.ReplicationType type = keyArgs.getType();
      if (type == null) {
        type = useRatis ? HddsProtos.ReplicationType.RATIS :
            HddsProtos.ReplicationType.STAND_ALONE;
      }

      // TODO: Here we are allocating block with out any check for
      //  bucket/key/volume or not and also with out any authorization checks.
      //  As for a client for the first time this can be executed on any OM,
      //  till leader is identified.

      List<OmKeyLocationInfo> omKeyLocationInfoList =
          allocateBlock(ozoneManager.getScmClient(),
              ozoneManager.getBlockTokenSecretManager(), type, factor,
              new ExcludeList(), requestedSize, scmBlockSize,
              ozoneManager.getPreallocateBlocksMax(),
              ozoneManager.isGrpcBlockTokenEnabled(),
              ozoneManager.getOMNodeId());

      newKeyArgs = keyArgs.toBuilder().setModificationTime(Time.now())
              .setType(type).setFactor(factor)
              .setDataSize(requestedSize);

      newKeyArgs.addAllKeyLocations(omKeyLocationInfoList.stream()
          .map(info -> info.getProtobuf(false,
              getOmRequest().getVersion()))
          .collect(Collectors.toList()));
    } else {
      newKeyArgs = keyArgs.toBuilder().setModificationTime(Time.now());
    }

    newKeyArgs.setKeyName(keyPath);

    if (keyArgs.getIsMultipartKey()) {
      getFileEncryptionInfoForMpuKey(keyArgs, newKeyArgs, ozoneManager);
    } else {
      generateRequiredEncryptionInfo(keyArgs, newKeyArgs, ozoneManager);
    }

    newCreateKeyRequest =
        createKeyRequest.toBuilder().setKeyArgs(newKeyArgs)
            .setClientID(UniqueId.next());

    return getOmRequest().toBuilder()
        .setCreateKeyRequest(newCreateKeyRequest).setUserInfo(getUserInfo())
        .build();
  }

  @Override
  @SuppressWarnings("methodlength")
  public OMClientResponse validateAndUpdateCache(OzoneManager ozoneManager,
      long trxnLogIndex, OzoneManagerDoubleBufferHelper omDoubleBufferHelper) {
    CreateKeyRequest createKeyRequest = getOmRequest().getCreateKeyRequest();

    KeyArgs keyArgs = createKeyRequest.getKeyArgs();
    Map<String, String> auditMap = buildKeyArgsAuditMap(keyArgs);

    String volumeName = keyArgs.getVolumeName();
    String bucketName = keyArgs.getBucketName();
    String keyName = keyArgs.getKeyName();

    OMMetrics omMetrics = ozoneManager.getMetrics();
    omMetrics.incNumKeyAllocates();

    OMMetadataManager omMetadataManager = ozoneManager.getMetadataManager();
    OmKeyInfo omKeyInfo = null;
    OmBucketInfo omBucketInfo = null;
    final List< OmKeyLocationInfo > locations = new ArrayList<>();

    boolean acquireLock = false;
    OMClientResponse omClientResponse = null;
    OMResponse.Builder omResponse = OmResponseUtil.getOMResponseBuilder(
        getOmRequest());
    IOException exception = null;
    Result result = null;
    List<OmKeyInfo> missingParentInfos = null;
    int numMissingParents = 0;
    try {
      keyArgs = resolveBucketLink(ozoneManager, keyArgs, auditMap);
      volumeName = keyArgs.getVolumeName();
      bucketName = keyArgs.getBucketName();

      // check Acl
      checkKeyAcls(ozoneManager, volumeName, bucketName, keyName,
          IAccessAuthorizer.ACLType.CREATE, OzoneObj.ResourceType.KEY);

      acquireLock = omMetadataManager.getLock().acquireWriteLock(BUCKET_LOCK,
          volumeName, bucketName);
      validateBucketAndVolume(omMetadataManager, volumeName, bucketName);
      //TODO: We can optimize this get here, if getKmsProvider is null, then
      // bucket encryptionInfo will be not set. If this assumption holds
      // true, we can avoid get from bucket table.

      // Check if Key already exists
      String dbKeyName = omMetadataManager.getOzoneKey(volumeName, bucketName,
          keyName);
      OmKeyInfo dbKeyInfo =
          omMetadataManager.getKeyTable().getIfExist(dbKeyName);

      if (dbKeyInfo != null) {
        ozoneManager.getKeyManager().refresh(dbKeyInfo);
      }

      OmBucketInfo bucketInfo = omMetadataManager.getBucketTable().get(
          omMetadataManager.getBucketKey(volumeName, bucketName));

      // If FILE_EXISTS we just override like how we used to do for Key Create.
      List< OzoneAcl > inheritAcls;
      if (ozoneManager.getEnableFileSystemPaths()) {
        OMFileRequest.OMPathInfo pathInfo =
            OMFileRequest.verifyFilesInPath(omMetadataManager, volumeName,
                bucketName, keyName, Paths.get(keyName));
        OMFileRequest.OMDirectoryResult omDirectoryResult =
            pathInfo.getDirectoryResult();
        inheritAcls = pathInfo.getAcls();

        // Check if a file or directory exists with same key name.
        if (omDirectoryResult == DIRECTORY_EXISTS) {
          throw new OMException("Cannot write to " +
              "directory. createIntermediateDirs behavior is enabled and " +
              "hence / has special interpretation: " + keyName, NOT_A_FILE);
        } else
          if (omDirectoryResult == FILE_EXISTS_IN_GIVENPATH) {
            throw new OMException("Can not create file: " + keyName +
                " as there is already file in the given path", NOT_A_FILE);
          }

        missingParentInfos = OMDirectoryCreateRequest
            .getAllParentInfo(ozoneManager, keyArgs,
                pathInfo.getMissingParents(), inheritAcls, trxnLogIndex);

        // Add cache entries for the prefix directories.
        // Skip adding for the file key itself, until Key Commit.
        OMFileRequest.addKeyTableCacheEntries(omMetadataManager, volumeName,
            bucketName, Optional.absent(), Optional.of(missingParentInfos),
            trxnLogIndex);
        numMissingParents = missingParentInfos.size();
      }

      omKeyInfo = prepareKeyInfo(omMetadataManager, keyArgs, dbKeyInfo,
          keyArgs.getDataSize(), locations, getFileEncryptionInfo(keyArgs),
          ozoneManager.getPrefixManager(), bucketInfo, trxnLogIndex,
          ozoneManager.getObjectIdFromTxId(trxnLogIndex),
          ozoneManager.isRatisEnabled());

      long openVersion = omKeyInfo.getLatestVersionLocations().getVersion();
      long clientID = createKeyRequest.getClientID();
      String dbOpenKeyName = omMetadataManager.getOpenKey(volumeName,
          bucketName, keyName, clientID);

      // Append new blocks
      List<OmKeyLocationInfo> newLocationList = keyArgs.getKeyLocationsList()
          .stream().map(OmKeyLocationInfo::getFromProtobuf)
          .collect(Collectors.toList());
      omKeyInfo.appendNewBlocks(newLocationList, false);

      omBucketInfo = getBucketInfo(omMetadataManager, volumeName, bucketName);
      // Here we refer to the implementation of HDFS:
      // If the key size is 600MB, when createKey, keyLocationInfo in
      // keyLocationList is 3, and  the every pre-allocated block length is
      // 256MB. If the number of factor  is 3, the total pre-allocated block
      // ize is 256MB * 3 * 3. We will allocate more 256MB * 3 * 3 - 600mb * 3
      // = 504MB in advance, and we  will subtract this part when we finally
      // commitKey.
      long preAllocatedSpace = newLocationList.size()
          * ozoneManager.getScmBlockSize()
          * omKeyInfo.getReplicationConfig().getRequiredNodes();
      // check bucket and volume quota
      checkBucketQuotaInBytes(omBucketInfo, preAllocatedSpace);
      checkBucketQuotaInNamespace(omBucketInfo, 1L);

      // Add to cache entry can be done outside of lock for this openKey.
      // Even if bucket gets deleted, when commitKey we shall identify if
      // bucket gets deleted.
      omMetadataManager.getOpenKeyTable().addCacheEntry(
          new CacheKey<>(dbOpenKeyName),
          new CacheValue<>(Optional.of(omKeyInfo), trxnLogIndex));

      omBucketInfo.incrUsedBytes(preAllocatedSpace);
      // Update namespace quota
      omBucketInfo.incrUsedNamespace(1L);

      // Prepare response
      omResponse.setCreateKeyResponse(CreateKeyResponse.newBuilder()
          .setKeyInfo(omKeyInfo.getProtobuf(getOmRequest().getVersion()))
          .setID(clientID)
          .setOpenVersion(openVersion).build())
          .setCmdType(Type.CreateKey);
      omClientResponse = new OMKeyCreateResponse(omResponse.build(),
          omKeyInfo, missingParentInfos, clientID, omBucketInfo.copyObject());

      result = Result.SUCCESS;
    } catch (IOException ex) {
      result = Result.FAILURE;
      exception = ex;
      omMetrics.incNumKeyAllocateFails();
      omResponse.setCmdType(Type.CreateKey);
      omClientResponse = new OMKeyCreateResponse(
          createErrorOMResponse(omResponse, exception));
    } finally {
      addResponseToDoubleBuffer(trxnLogIndex, omClientResponse,
          omDoubleBufferHelper);
      if (acquireLock) {
        omMetadataManager.getLock().releaseWriteLock(BUCKET_LOCK, volumeName,
            bucketName);
      }
    }

    // Audit Log outside the lock
    auditLog(ozoneManager.getAuditLogger(), buildAuditMessage(
        OMAction.ALLOCATE_KEY, auditMap, exception,
        getOmRequest().getUserInfo()));

    logResult(createKeyRequest, omMetrics, exception, result,
            numMissingParents);

    return omClientResponse;
  }

  protected void logResult(CreateKeyRequest createKeyRequest,
      OMMetrics omMetrics, IOException exception, Result result,
       int numMissingParents) {
    switch (result) {
    case SUCCESS:
      // Missing directories are created immediately, counting that here.
      // The metric for the key is incremented as part of the key commit.
      omMetrics.incNumKeys(numMissingParents);
      LOG.debug("Key created. Volume:{}, Bucket:{}, Key:{}",
              createKeyRequest.getKeyArgs().getVolumeName(),
              createKeyRequest.getKeyArgs().getBucketName(),
              createKeyRequest.getKeyArgs().getKeyName());
      break;
    case FAILURE:
      LOG.error("Key creation failed. Volume:{}, Bucket:{}, Key{}. " +
          "Exception:{}", createKeyRequest.getKeyArgs().getVolumeName(),
              createKeyRequest.getKeyArgs().getBucketName(),
              createKeyRequest.getKeyArgs().getKeyName(), exception);
      break;
    default:
      LOG.error("Unrecognized Result for OMKeyCreateRequest: {}",
          createKeyRequest);
    }
  }
<<<<<<< HEAD

  public static String getRequestType() {
    return CreateKey.name();
  }
=======
>>>>>>> 159fb248
}<|MERGE_RESOLUTION|>--- conflicted
+++ resolved
@@ -66,7 +66,6 @@
 import static org.apache.hadoop.ozone.om.lock.OzoneManagerLock.Resource.BUCKET_LOCK;
 import static org.apache.hadoop.ozone.om.request.file.OMFileRequest.OMDirectoryResult.DIRECTORY_EXISTS;
 import static org.apache.hadoop.ozone.om.request.file.OMFileRequest.OMDirectoryResult.FILE_EXISTS_IN_GIVENPATH;
-import static org.apache.hadoop.ozone.protocol.proto.OzoneManagerProtocolProtos.Type.CreateKey;
 
 /**
  * Handles CreateKey request.
@@ -380,11 +379,4 @@
           createKeyRequest);
     }
   }
-<<<<<<< HEAD
-
-  public static String getRequestType() {
-    return CreateKey.name();
-  }
-=======
->>>>>>> 159fb248
 }