/*
 * Licensed to the Apache Software Foundation (ASF) under one
 * or more contributor license agreements.  See the NOTICE file
 * distributed with this work for additional information
 * regarding copyright ownership.  The ASF licenses this file
 * to you under the Apache License, Version 2.0 (the
 * "License"); you may not use this file except in compliance
 * with the License.  You may obtain a copy of the License at
 *
 *      http://www.apache.org/licenses/LICENSE-2.0
 *
 * Unless required by applicable law or agreed to in writing, software
 * distributed under the License is distributed on an "AS IS" BASIS,
 * WITHOUT WARRANTIES OR CONDITIONS OF ANY KIND, either express or implied.
 * See the License for the specific language governing permissions and
 * limitations under the License.
 *
 */

package org.apache.hadoop.ozone.security;

import org.apache.commons.lang3.StringUtils;
import org.apache.hadoop.hdds.protocol.proto.HddsProtos;
import org.apache.hadoop.hdds.protocol.proto.SCMSecurityProtocolProtos.SCMGetCertResponseProto;
import org.apache.hadoop.hdds.protocolPB.SCMSecurityProtocolClientSideTranslatorPB;
import org.apache.hadoop.hdds.security.SecurityConfig;
import org.apache.hadoop.hdds.security.x509.certificate.client.CommonCertificateClient;
import org.apache.hadoop.hdds.security.x509.certificate.utils.CertificateSignRequest;
import org.apache.hadoop.hdds.security.x509.exception.CertificateException;
import org.apache.hadoop.ozone.om.OMStorage;
import org.apache.hadoop.security.UserGroupInformation;
import org.bouncycastle.pkcs.PKCS10CertificationRequest;
import org.slf4j.Logger;
import org.slf4j.LoggerFactory;

import java.io.IOException;
import java.security.KeyPair;
import java.util.function.Consumer;

import static org.apache.hadoop.hdds.security.x509.certificate.utils.CertificateSignRequest.getEncodedString;

/**
 * Certificate client for OzoneManager.
 */
public class OMCertificateClient extends CommonCertificateClient {

  public static final Logger LOG =
      LoggerFactory.getLogger(OMCertificateClient.class);

  public static final String COMPONENT_NAME = "om";
  private String serviceId;
  private String scmID;
  private final String clusterID;
  private final HddsProtos.OzoneManagerDetailsProto omInfo;

  @SuppressWarnings("checkstyle:ParameterNumber")
  public OMCertificateClient(
      SecurityConfig secConfig,
      SCMSecurityProtocolClientSideTranslatorPB scmSecurityClient,
      OMStorage omStorage,
      HddsProtos.OzoneManagerDetailsProto omInfo,
      String serviceId,
      String scmID,
      Consumer<String> saveCertIdCallback,
      Runnable shutdownCallback
  ) {
    super(secConfig, scmSecurityClient, LOG, omStorage.getOmCertSerialId(),
        COMPONENT_NAME, saveCertIdCallback, shutdownCallback);
    this.serviceId = serviceId;
    this.scmID = scmID;
    this.clusterID = omStorage.getClusterID();
    this.omInfo = omInfo;
  }

  /**
   * Returns a CSR builder that can be used to create a Certificate sigining
   * request.
   *
   * @return CertificateSignRequest.Builder
   */
  @Override
  public CertificateSignRequest.Builder getCSRBuilder()
      throws CertificateException {
    CertificateSignRequest.Builder builder = super.getCSRBuilder()
        .setDigitalEncryption(true)
        .setDigitalSignature(true);

    String hostname = omInfo.getHostName();
    String subject;
    if (builder.hasDnsName()) {
      try {
        subject = UserGroupInformation.getCurrentUser().getShortUserName()
            + "@" + hostname;
      } catch (IOException e) {
        throw new CertificateException("Failed to getCurrentUser", e);
      }
    } else {
      // With only IP in alt.name, certificate validation would fail if subject
      // isn't a hostname either, so omit username.
      subject = hostname;
    }

    builder.setCA(false)
        .setKey(new KeyPair(getPublicKey(), getPrivateKey()))
        .setConfiguration(getSecurityConfig())
        .setScmID(scmID)
        .setClusterID(clusterID)
        .setSubject(subject);

    if (!StringUtils.isEmpty(serviceId)) {
      builder.addServiceName(serviceId);
    }

    LOG.info("Creating csr for OM->dns:{},ip:{},scmId:{},clusterId:{}," +
            "subject:{}", hostname, omInfo.getIpAddress(), scmID, clusterID,
        subject);
    return builder;
  }

  @Override
<<<<<<< HEAD
  public String signAndStoreCertificate(PKCS10CertificationRequest request,
      Path certificatePath, boolean renew) throws CertificateException {
    try {
      SCMGetCertResponseProto response = getScmSecureClient()
          .getOMCertChain(omInfo, getEncodedString(request));

      String pemEncodedCert = response.getX509Certificate();
      CertificateCodec certCodec = new CertificateCodec(
          getSecurityConfig(), certificatePath);

      // Store SCM CA certificate.
      if (response.hasX509CACertificate()) {
        String pemEncodedRootCert = response.getX509CACertificate();
        storeCertificate(pemEncodedRootCert,
            CAType.SUBORDINATE, certCodec, false, !renew);
        storeCertificate(pemEncodedCert, CAType.NONE, certCodec, false, !renew);

        // Store Root CA certificate if available.
        if (response.hasX509RootCACertificate()) {
          storeCertificate(response.getX509RootCACertificate(),
              CAType.ROOT, certCodec, false, !renew);
        }
        return CertificateCodec.getX509Certificate(pemEncodedCert)
            .getSerialNumber().toString();
      } else {
        throw new CertificateException("Unable to retrieve OM certificate " +
            "chain.");
      }
    } catch (IOException | java.security.cert.CertificateException e) {
      LOG.error("Error while signing and storing SCM signed certificate.", e);
      throw new CertificateException(
          "Error while signing and storing SCM signed certificate.", e);
    }
=======
  public Logger getLogger() {
    return LOG;
>>>>>>> 8c2a5eb9
  }

  @Override
  protected SCMGetCertResponseProto getCertificateSignResponse(
      PKCS10CertificationRequest request) throws IOException {
    return getScmSecureClient().getOMCertChain(
        omInfo, getEncodedString(request));
  }
}<|MERGE_RESOLUTION|>--- conflicted
+++ resolved
@@ -118,44 +118,8 @@
   }
 
   @Override
-<<<<<<< HEAD
-  public String signAndStoreCertificate(PKCS10CertificationRequest request,
-      Path certificatePath, boolean renew) throws CertificateException {
-    try {
-      SCMGetCertResponseProto response = getScmSecureClient()
-          .getOMCertChain(omInfo, getEncodedString(request));
-
-      String pemEncodedCert = response.getX509Certificate();
-      CertificateCodec certCodec = new CertificateCodec(
-          getSecurityConfig(), certificatePath);
-
-      // Store SCM CA certificate.
-      if (response.hasX509CACertificate()) {
-        String pemEncodedRootCert = response.getX509CACertificate();
-        storeCertificate(pemEncodedRootCert,
-            CAType.SUBORDINATE, certCodec, false, !renew);
-        storeCertificate(pemEncodedCert, CAType.NONE, certCodec, false, !renew);
-
-        // Store Root CA certificate if available.
-        if (response.hasX509RootCACertificate()) {
-          storeCertificate(response.getX509RootCACertificate(),
-              CAType.ROOT, certCodec, false, !renew);
-        }
-        return CertificateCodec.getX509Certificate(pemEncodedCert)
-            .getSerialNumber().toString();
-      } else {
-        throw new CertificateException("Unable to retrieve OM certificate " +
-            "chain.");
-      }
-    } catch (IOException | java.security.cert.CertificateException e) {
-      LOG.error("Error while signing and storing SCM signed certificate.", e);
-      throw new CertificateException(
-          "Error while signing and storing SCM signed certificate.", e);
-    }
-=======
   public Logger getLogger() {
     return LOG;
->>>>>>> 8c2a5eb9
   }
 
   @Override
