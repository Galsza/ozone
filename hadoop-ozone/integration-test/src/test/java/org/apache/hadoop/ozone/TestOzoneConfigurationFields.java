--- conflicted
+++ resolved
@@ -54,13 +54,10 @@
     errorIfMissingXmlProps = true;
     xmlPropsToSkipCompare.add("hadoop.tags.custom");
     xmlPropsToSkipCompare.add("ozone.om.nodes.EXAMPLEOMSERVICEID");
-<<<<<<< HEAD
     xmlPropsToSkipCompare.add("ozone.scm.nodes.EXAMPLESCMSERVICEID");
     xmlPrefixToSkipCompare.add("ipc.client.rpc-timeout.ms");
-=======
     xmlPropsToSkipCompare.add("ozone.om.leader.election.minimum.timeout" +
         ".duration"); // Deprecated config
->>>>>>> 8d3817cd
     addPropertiesNotInXml();
   }
 
