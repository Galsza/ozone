/**
 * Licensed to the Apache Software Foundation (ASF) under one
 * or more contributor license agreements.  See the NOTICE file
 * distributed with this work for additional information
 * regarding copyright ownership.  The ASF licenses this file
 * to you under the Apache License, Version 2.0 (the
 * "License"); you may not use this file except in compliance
 * with the License.  You may obtain a copy of the License at
 *
 *     http://www.apache.org/licenses/LICENSE-2.0
 *
 * Unless required by applicable law or agreed to in writing, software
 * distributed under the License is distributed on an "AS IS" BASIS,
 * WITHOUT WARRANTIES OR CONDITIONS OF ANY KIND, either express or implied.
 * See the License for the specific language governing permissions and
 * limitations under the License.
 */

package org.apache.hadoop.ozone.om.ha;

import com.google.common.annotations.VisibleForTesting;
import com.google.protobuf.ServiceException;

import java.io.Closeable;
import java.io.IOException;
import java.net.InetSocketAddress;
import java.util.ArrayList;
import java.util.Collection;
import java.util.Collections;
import java.util.HashMap;
import java.util.HashSet;
import java.util.List;
import java.util.Map;
import java.util.Set;

import org.apache.hadoop.conf.Configuration;
import org.apache.hadoop.hdds.HddsUtils;
import org.apache.hadoop.hdds.conf.ConfigurationSource;
import org.apache.hadoop.hdds.utils.LegacyHadoopConfigurationSource;
import org.apache.hadoop.io.Text;
import org.apache.hadoop.io.retry.FailoverProxyProvider;
import org.apache.hadoop.io.retry.RetryPolicies;
import org.apache.hadoop.io.retry.RetryPolicy;
import org.apache.hadoop.io.retry.RetryPolicy.RetryAction.RetryDecision;
import org.apache.hadoop.ipc.ProtobufRpcEngine;
import org.apache.hadoop.ipc.RPC;
import org.apache.hadoop.ipc.RemoteException;
import org.apache.hadoop.net.NetUtils;
import org.apache.hadoop.ozone.OmUtils;
import org.apache.hadoop.ozone.OzoneConfigKeys;
import org.apache.hadoop.ozone.OzoneConsts;
import org.apache.hadoop.ozone.om.exceptions.OMException;
import org.apache.hadoop.ozone.ha.ConfUtils;
import org.apache.hadoop.ozone.om.exceptions.OMLeaderNotReadyException;
import org.apache.hadoop.ozone.om.exceptions.OMNotLeaderException;
import org.apache.hadoop.security.AccessControlException;
import org.apache.hadoop.security.UserGroupInformation;
import org.apache.hadoop.security.token.SecretManager;

import org.apache.ratis.protocol.exceptions.StateMachineException;
import org.slf4j.Logger;
import org.slf4j.LoggerFactory;

import static org.apache.hadoop.ozone.om.OMConfigKeys.OZONE_OM_ADDRESS_KEY;

/**
 * A failover proxy provider implementation which allows clients to configure
 * multiple OMs to connect to. In case of OM failover, client can try
 * connecting to another OM node from the list of proxies.
 */
public class OMFailoverProxyProvider<T> implements
    FailoverProxyProvider<T>, Closeable {

  public static final Logger LOG =
      LoggerFactory.getLogger(OMFailoverProxyProvider.class);

  private final String omServiceId;
  private final ConfigurationSource conf;
  private final Class<T> protocolClass;
  private final long omVersion;
  private final UserGroupInformation ugi;
  private final Text delegationTokenService;

  // Map of OMNodeID to its proxy
  private Map<String, ProxyInfo<T>> omProxies;
  private Map<String, OMProxyInfo> omProxyInfos;
  private List<String> omNodeIDList;

  private String nextProxyOMNodeId;
  private String currentProxyOMNodeId;
  private int nextProxyIndex;
  private int currentProxyIndex;

  private List<String> retryExceptions = new ArrayList<>();

  // OMFailoverProxyProvider, on encountering certain exception, tries each OM
  // once in a round robin fashion. After that it waits for configured time
  // before attempting to contact all the OMs again. For other exceptions
  // such as LeaderNotReadyException, the same OM is contacted again with a
  // linearly increasing wait time.
  private Set<String> attemptedOMs = new HashSet<>();
  private String lastAttemptedOM;
  private int numAttemptsOnSameOM = 0;
  private final long waitBetweenRetries;
  private Set<String> accessControlExceptionOMs = new HashSet<>();
  private boolean performFailoverDone;

  public OMFailoverProxyProvider(ConfigurationSource configuration,
      UserGroupInformation ugi, String omServiceId, Class<T> protocol)
      throws IOException {
    this.conf = configuration;
    this.omVersion = RPC.getProtocolVersion(protocol);
    this.ugi = ugi;
    this.omServiceId = omServiceId;
    this.protocolClass = protocol;
    this.performFailoverDone = true;
    loadOMClientConfigs(conf, this.omServiceId);
    this.delegationTokenService = computeDelegationTokenService();

    nextProxyIndex = 0;
    nextProxyOMNodeId = omNodeIDList.get(nextProxyIndex);
    currentProxyIndex = 0;
    currentProxyOMNodeId = nextProxyOMNodeId;

    waitBetweenRetries = conf.getLong(
        OzoneConfigKeys.OZONE_CLIENT_WAIT_BETWEEN_RETRIES_MILLIS_KEY,
        OzoneConfigKeys.OZONE_CLIENT_WAIT_BETWEEN_RETRIES_MILLIS_DEFAULT);
  }

  protected void loadOMClientConfigs(ConfigurationSource config, String omSvcId)
      throws IOException {
    this.omProxies = new HashMap<>();
    this.omProxyInfos = new HashMap<>();
    this.omNodeIDList = new ArrayList<>();

    Collection<String> omNodeIds = OmUtils.getActiveOMNodeIds(config,
        omSvcId);

    for (String nodeId : OmUtils.emptyAsSingletonNull(omNodeIds)) {

      String rpcAddrKey = ConfUtils.addKeySuffixes(OZONE_OM_ADDRESS_KEY,
          omSvcId, nodeId);
      String rpcAddrStr = OmUtils.getOmRpcAddress(config, rpcAddrKey);
      if (rpcAddrStr == null) {
        continue;
      }

      OMProxyInfo omProxyInfo = new OMProxyInfo(omSvcId, nodeId,
          rpcAddrStr);

<<<<<<< HEAD
        if (omProxyInfo.getAddress() != null) {
          // For a non-HA OM setup, nodeId might be null. If so, we assign it
          // the default value
          if (nodeId == null) {
            nodeId = OzoneConsts.OM_DEFAULT_NODE_ID;
          }
          // ProxyInfo will be set during first time call to server.
          omProxies.put(nodeId, null);
          omProxyInfos.put(nodeId, omProxyInfo);
          omNodeIDList.add(nodeId);
        } else {
          LOG.error("Failed to create OM proxy for {} at address {}",
              nodeId, rpcAddrStr);
=======
      if (omProxyInfo.getAddress() != null) {


        // For a non-HA OM setup, nodeId might be null. If so, we assign it
        // the default value
        if (nodeId == null) {
          nodeId = OzoneConsts.OM_DEFAULT_NODE_ID;
>>>>>>> de9fcca1
        }
        // ProxyInfo will be set during first time call to server.
        omProxies.put(nodeId, null);
        omProxyInfos.put(nodeId, omProxyInfo);
        omNodeIDList.add(nodeId);
      } else {
        LOG.error("Failed to create OM proxy for {} at address {}",
            nodeId, rpcAddrStr);
      }
    }

    if (omProxies.isEmpty()) {
      throw new IllegalArgumentException("Could not find any configured " +
          "addresses for OM. Please configure the system with "
          + OZONE_OM_ADDRESS_KEY);
    }
  }

  @VisibleForTesting
  public synchronized String getCurrentProxyOMNodeId() {
    return currentProxyOMNodeId;
  }

  private T createOMProxy(InetSocketAddress omAddress) throws IOException {
    Configuration hadoopConf =
        LegacyHadoopConfigurationSource.asHadoopConfiguration(conf);
    RPC.setProtocolEngine(hadoopConf, protocolClass, ProtobufRpcEngine.class);

    // FailoverOnNetworkException ensures that the IPC layer does not attempt
    // retries on the same OM in case of connection exception. This retry
    // policy essentially results in TRY_ONCE_THEN_FAIL.
    RetryPolicy connectionRetryPolicy = RetryPolicies
        .failoverOnNetworkException(0);

    return (T) RPC.getProtocolProxy(protocolClass, omVersion,
        omAddress, ugi, hadoopConf, NetUtils.getDefaultSocketFactory(
            hadoopConf), (int) OmUtils.getOMClientRpcTimeOut(conf),
        connectionRetryPolicy).getProxy();

  }

  /**
   * Get the proxy object which should be used until the next failover event
   * occurs. RPC proxy object is intialized lazily.
   * @return the OM proxy object to invoke methods upon
   */
  @Override
  public synchronized ProxyInfo<T> getProxy() {
    ProxyInfo currentProxyInfo = omProxies.get(currentProxyOMNodeId);
    if (currentProxyInfo == null) {
      currentProxyInfo = createOMProxy(currentProxyOMNodeId);
    }
    return currentProxyInfo;
  }

  /**
   * Creates proxy object.
   */
  protected ProxyInfo createOMProxy(String nodeId) {
    OMProxyInfo omProxyInfo = omProxyInfos.get(nodeId);
    InetSocketAddress address = omProxyInfo.getAddress();
    ProxyInfo proxyInfo;
    try {
      T proxy = createOMProxy(address);
      // Create proxyInfo here, to make it work with all Hadoop versions.
      proxyInfo = new ProxyInfo<>(proxy, omProxyInfo.toString());
      omProxies.put(nodeId, proxyInfo);
    } catch (IOException ioe) {
      LOG.error("{} Failed to create RPC proxy to OM at {}",
          this.getClass().getSimpleName(), address, ioe);
      throw new RuntimeException(ioe);
    }
    return proxyInfo;
  }

  @VisibleForTesting
  public RetryPolicy getRetryPolicy(int maxFailovers) {
    // Client will attempt upto maxFailovers number of failovers between
    // available OMs before throwing exception.
    RetryPolicy retryPolicy = new RetryPolicy() {
      @Override
      public RetryAction shouldRetry(Exception exception, int retries,
          int failovers, boolean isIdempotentOrAtMostOnce)
          throws Exception {

        String omNodeId = getCurrentProxyOMNodeId();

        if (LOG.isDebugEnabled()) {
          if (exception.getCause() != null) {
            LOG.debug("RetryProxy: OM {}: {}: {}", omNodeId,
                exception.getCause().getClass().getSimpleName(),
                exception.getCause().getMessage());
          } else {
            LOG.debug("RetryProxy: OM {}: {}", omNodeId,
                exception.getMessage());
          }
        }

        if (exception instanceof ServiceException) {
          OMNotLeaderException notLeaderException =
              getNotLeaderException(exception);
          if (notLeaderException != null) {
            // TODO: NotLeaderException should include the host
            //  address of the suggested leader along with the nodeID.
            //  Failing over just based on nodeID is not very robust.

            // Prepare the next OM to be tried. This will help with calculation
            // of the wait times needed get creating the retryAction.
            selectNextOmProxy();
            return getRetryAction(RetryDecision.FAILOVER_AND_RETRY, failovers);
          }

          OMLeaderNotReadyException leaderNotReadyException =
              getLeaderNotReadyException(exception);
          if (leaderNotReadyException != null) {
            // Retry on same OM again as leader OM is not ready.
            // Failing over to same OM so that wait time between retries is
            // incremented
            setNextOmProxy(omNodeId);
            return getRetryAction(RetryDecision.FAILOVER_AND_RETRY, failovers);
          }
        }

        if (!shouldFailover(exception)) {
          return RetryAction.FAIL; // do not retry
        }

        // Prepare the next OM to be tried. This will help with calculation
        // of the wait times needed get creating the retryAction.
        selectNextOmProxy();
        return getRetryAction(RetryDecision.FAILOVER_AND_RETRY, failovers);
      }

      private RetryAction getRetryAction(RetryDecision fallbackAction,
          int failovers) {
        if (failovers < maxFailovers) {
          return new RetryAction(fallbackAction, getWaitTime());
        } else {
          LOG.error("Failed to connect to OMs: {}. Attempted {} failovers.",
              getOMProxyInfos(), maxFailovers);
          return RetryAction.FAIL;
        }
      }
    };

    return retryPolicy;
  }

  public Text getCurrentProxyDelegationToken() {
    return delegationTokenService;
  }

  protected Text computeDelegationTokenService() {
    // For HA, this will return "," separated address of all OM's.
    List<String> addresses = new ArrayList<>();

    for (Map.Entry<String, OMProxyInfo> omProxyInfoSet :
        omProxyInfos.entrySet()) {
      Text dtService = omProxyInfoSet.getValue().getDelegationTokenService();

      // During client object creation when one of the OM configured address
      // in unreachable, dtService can be null.
      if (dtService != null) {
        addresses.add(dtService.toString());
      }
    }

    if (!addresses.isEmpty()) {
      Collections.sort(addresses);
      return new Text(String.join(",", addresses));
    } else {
      // If all OM addresses are unresolvable, set dt service to null. Let
      // this fail in later step when during connection setup.
      return null;
    }
  }

  @Override
  public Class<T> getInterface() {
    return protocolClass;
  }

  /**
   * Called whenever an error warrants failing over. It is determined by the
   * retry policy. This method is supposed to called only once in a
   * multithreaded environment. This where the failover occurs.
   * performFailOver updates the currentProxyOmNodeId
   * When 2 or more threads run in parallel, the
   * RetryInvocationHandler will check the expectedFailOverCount
   * and not execute performFailOver() for one of them. So the other thread(s)
   * shall not call performFailOver(), instead it will call getProxy().
   */
  @Override
  public synchronized void performFailover(T currentProxy) {
    LOG.debug("Failing over OM from {}:{} to {}:{}",
        currentProxyOMNodeId, currentProxyIndex,
        nextProxyOMNodeId, nextProxyIndex);
    currentProxyOMNodeId = nextProxyOMNodeId;
    currentProxyIndex = nextProxyIndex;
    performFailoverDone = true;
  }

  /**
   * Set the next leaderOMNodeId returned through OMResponse if it does
   * not match the current leaderOMNodeId cached by the proxy provider.
   */
  public void setNextOmProxy(String newLeaderOMNodeId) {
    if (newLeaderOMNodeId == null) {
      LOG.debug("No suggested leader nodeId. Performing failover to next peer" +
          " node");
      selectNextOmProxy();
    } else {
      if (updateLeaderOMNodeId(newLeaderOMNodeId)) {
        LOG.debug("Failing over OM proxy to nodeId: {}", newLeaderOMNodeId);
      }
    }
  }

  /**
   * Selects the next OM Leader to try.
   */
  public synchronized void selectNextOmProxy() {
    if (performFailoverDone) {
      performFailoverDone = false;
      int newProxyIndex = incrementNextProxyIndex();
      if (LOG.isDebugEnabled()) {
        LOG.debug("Incrementing OM proxy index to {}, nodeId: {}",
            newProxyIndex, omNodeIDList.get(newProxyIndex));
      }
    }
  }

  /**
   * Update the proxy index to the next proxy in the list.
   * @return the new proxy index
   */
  private synchronized int incrementNextProxyIndex() {
    // Before failing over to next proxy, add the proxy OM (which has
    // returned an exception) to the list of attemptedOMs.
    lastAttemptedOM = nextProxyOMNodeId;
    attemptedOMs.add(nextProxyOMNodeId);

    nextProxyIndex = (nextProxyIndex + 1) % omProxies.size();
    nextProxyOMNodeId = omNodeIDList.get(nextProxyIndex);
    return nextProxyIndex;
  }

  /**
   * Failover to the OM proxy specified by the new leader OMNodeId.
   * @param newLeaderOMNodeId OMNodeId to failover to.
   * @return true if failover is successful, false otherwise.
   */
  private synchronized boolean updateLeaderOMNodeId(String newLeaderOMNodeId) {
    if (!nextProxyOMNodeId.equals(newLeaderOMNodeId)) {
      if (omProxies.containsKey(newLeaderOMNodeId)) {
        lastAttemptedOM = nextProxyOMNodeId;
        nextProxyOMNodeId = newLeaderOMNodeId;
        nextProxyIndex = omNodeIDList.indexOf(nextProxyOMNodeId);
        return true;
      }
    } else {
      lastAttemptedOM = nextProxyOMNodeId;
    }
    return false;
  }

  /**
   * Get the wait time based on
   * 1. Is the same OM being retried based on response from OM.
   * 2. Is this a new OM that is being used.
   * 3. Were all the OMs visited once and retries need to be resumed after a
   * delay.
   * @return delay in milliseconds
   */
  public synchronized long getWaitTime() {
    if (nextProxyOMNodeId.equals(lastAttemptedOM)) {
      // Clear attemptedOMs list as the same OM has been selected again.
      attemptedOMs.clear();

      // The same OM will be contacted again. So wait and then retry.
      numAttemptsOnSameOM++;
      return (waitBetweenRetries * numAttemptsOnSameOM);
    }
    // Reset numAttemptsOnSameOM as we failed over to a different OM.
    numAttemptsOnSameOM = 0;

    // OMs are being contacted in Round Robin way. Check if all the OMs have
    // been contacted in this attempt.
    for (String omNodeID : omProxyInfos.keySet()) {
      if (!attemptedOMs.contains(omNodeID)) {
        return 0;
      }
    }
    // This implies all the OMs have been contacted once. Return true and
    // clear the list. The OMs will be retried in a Round Robin fashion again
    // after a delay.
    attemptedOMs.clear();
    return waitBetweenRetries;
  }

  private synchronized boolean shouldFailover(Exception ex) {
    Throwable unwrappedException = HddsUtils.getUnwrappedException(ex);
    if (unwrappedException instanceof AccessControlException ||
        unwrappedException instanceof SecretManager.InvalidToken) {
      // Retry all available OMs once before failing with
      // AccessControlException.
      if (accessControlExceptionOMs.contains(nextProxyOMNodeId)) {
        accessControlExceptionOMs.clear();
        return false;
      } else {
        accessControlExceptionOMs.add(nextProxyOMNodeId);
        if (accessControlExceptionOMs.containsAll(omNodeIDList)) {
          return false;
        }
      }
    } else if (HddsUtils.shouldNotFailoverOnRpcException(unwrappedException)) {
      return false;
    } else if (ex instanceof StateMachineException) {
      StateMachineException smEx = (StateMachineException) ex;
      Throwable cause = smEx.getCause();
      if (cause instanceof OMException) {
        OMException omEx = (OMException) cause;
        // Do not failover if the operation was blocked because the OM was
        // prepared.
        return omEx.getResult() !=
            OMException.ResultCodes.NOT_SUPPORTED_OPERATION_WHEN_PREPARED;
      }
    }
    return true;
  }

  /**
   * Close all the proxy objects which have been opened over the lifetime of
   * the proxy provider.
   */
  @Override
  public synchronized void close() throws IOException {
    for (ProxyInfo<T> proxyInfo : omProxies.values()) {
      if (proxyInfo != null) {
        RPC.stopProxy(proxyInfo.proxy);
      }
    }
  }

  @VisibleForTesting
  public List<ProxyInfo> getOMProxies() {
    return new ArrayList<ProxyInfo>(omProxies.values());
  }

  @VisibleForTesting
  public Map<String, ProxyInfo<T>> getOMProxyMap() {
    return omProxies;
  }

  @VisibleForTesting
  public List<OMProxyInfo> getOMProxyInfos() {
    return new ArrayList<OMProxyInfo>(omProxyInfos.values());
  }

  /**
   * Check if exception is OMLeaderNotReadyException.
   *
   * @param exception
   * @return OMLeaderNotReadyException
   */
  public static OMLeaderNotReadyException getLeaderNotReadyException(
      Exception exception) {
    Throwable cause = exception.getCause();
    if (cause instanceof RemoteException) {
      IOException ioException =
          ((RemoteException) cause).unwrapRemoteException();
      if (ioException instanceof OMLeaderNotReadyException) {
        return (OMLeaderNotReadyException) ioException;
      }
    }
    return null;
  }

  /**
   * Check if exception is a OMNotLeaderException.
   *
   * @return OMNotLeaderException.
   */
  public static OMNotLeaderException getNotLeaderException(
      Exception exception) {
    Throwable cause = exception.getCause();
    if (cause instanceof RemoteException) {
      IOException ioException =
          ((RemoteException) cause).unwrapRemoteException();
      if (ioException instanceof OMNotLeaderException) {
        return (OMNotLeaderException) ioException;
      }
    }
    return null;
  }

  protected void setProxies(
      Map<String, ProxyInfo<T>> setOMProxies,
      Map<String, OMProxyInfo> setOMProxyInfos,
      List<String> setOMNodeIDList) {
    this.omProxies = setOMProxies;
    this.omProxyInfos = setOMProxyInfos;
    this.omNodeIDList = setOMNodeIDList;
  }

  protected List<String> getOmNodeIDList() {
    return omNodeIDList;
  }

}
<|MERGE_RESOLUTION|>--- conflicted
+++ resolved
@@ -148,29 +148,11 @@
       OMProxyInfo omProxyInfo = new OMProxyInfo(omSvcId, nodeId,
           rpcAddrStr);
 
-<<<<<<< HEAD
-        if (omProxyInfo.getAddress() != null) {
-          // For a non-HA OM setup, nodeId might be null. If so, we assign it
-          // the default value
-          if (nodeId == null) {
-            nodeId = OzoneConsts.OM_DEFAULT_NODE_ID;
-          }
-          // ProxyInfo will be set during first time call to server.
-          omProxies.put(nodeId, null);
-          omProxyInfos.put(nodeId, omProxyInfo);
-          omNodeIDList.add(nodeId);
-        } else {
-          LOG.error("Failed to create OM proxy for {} at address {}",
-              nodeId, rpcAddrStr);
-=======
       if (omProxyInfo.getAddress() != null) {
-
-
         // For a non-HA OM setup, nodeId might be null. If so, we assign it
         // the default value
         if (nodeId == null) {
           nodeId = OzoneConsts.OM_DEFAULT_NODE_ID;
->>>>>>> de9fcca1
         }
         // ProxyInfo will be set during first time call to server.
         omProxies.put(nodeId, null);
